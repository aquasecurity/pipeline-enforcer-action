--- conflicted
+++ resolved
@@ -2,9 +2,6 @@
 import {getExecOutput} from '@actions/exec'
 import * as fs from 'fs'
 
-<<<<<<< HEAD
-const executeTraceeEnd = async (verbose: boolean = false) => {
-=======
 class CommandError extends Error {
   exitCode: number
 
@@ -14,8 +11,7 @@
   }
 }
 
-const executeTraceeEnd = async () => {
->>>>>>> 8a9b3a74
+const executeTraceeEnd = async (verbose: boolean) => {
   if (!fs.existsSync('./tracee')) {
     throw new Error('Tracee Commercial was not found')
   }
