import * as core from '@actions/core'
import { getExecOutput } from '@actions/exec'
import * as fs from 'fs'
import {validateLogFilePath} from './inputs'

const TRACEE_END_SLEEP_MS = 3000
const sleep = (ms: number) => new Promise((resolve) => setTimeout(resolve, ms))
class CommandError extends Error {
  exitCode: number

  constructor(exitCode: number, message: string) {
    super(message)
    this.exitCode = exitCode
  }
}

const executeTraceeEnd = async (verbose: boolean) => {
  if (!fs.existsSync('./tracee')) {
    throw new Error('Tracee Commercial was not found')
  }

<<<<<<< HEAD
  const traceeCommand = `./tracee ci end ${verbose ? '-v' : ''}`

  const result = await getExecOutput(traceeCommand)
=======
  // workaround for tracee end cmd buffer tail issue: https://github.com/aquasecurity/tracee/issues/2171
  // we add a delay between the last step of the workflow and the tracee end command
  await sleep(TRACEE_END_SLEEP_MS);
  
  const result = await getExecOutput('./tracee ci end')
>>>>>>> dc714c12
  if (result.exitCode != 0) {
    throw new CommandError(result.exitCode, result.stdout + result.stderr)
  }
}

async function run(): Promise<void> {
  try {
    const verbose = core.getInput('verbose') === 'true'
    core.info('Ending Tracee Commercial run')
    await executeTraceeEnd(verbose)
    core.debug('Tracee Commercial ended successfully')
  } catch (error) {
    if (error instanceof CommandError) {
      core.setFailed(error.message)
      process.exitCode = error.exitCode
    } else if (error instanceof Error) {
      core.setFailed(error.message)
    }
  } finally {
    const logFile = core.getInput('log-file')
    if (logFile && validateLogFilePath(logFile)) {
      const log = fs.readFileSync(logFile, 'utf8')
      core.info(`Tracee Commercial logs`)
      core.info(log)
    }
  }
}

run()<|MERGE_RESOLUTION|>--- conflicted
+++ resolved
@@ -1,10 +1,11 @@
 import * as core from '@actions/core'
-import { getExecOutput } from '@actions/exec'
+import {getExecOutput} from '@actions/exec'
 import * as fs from 'fs'
 import {validateLogFilePath} from './inputs'
 
 const TRACEE_END_SLEEP_MS = 3000
-const sleep = (ms: number) => new Promise((resolve) => setTimeout(resolve, ms))
+const sleep = (ms: number) => new Promise(resolve => setTimeout(resolve, ms))
+
 class CommandError extends Error {
   exitCode: number
 
@@ -19,17 +20,13 @@
     throw new Error('Tracee Commercial was not found')
   }
 
-<<<<<<< HEAD
+  // workaround for tracee end cmd buffer tail issue: https://github.com/aquasecurity/tracee/issues/2171
+  // we add a delay between the last step of the workflow and the tracee end command
+  await sleep(TRACEE_END_SLEEP_MS)
+
   const traceeCommand = `./tracee ci end ${verbose ? '-v' : ''}`
 
-  const result = await getExecOutput(traceeCommand)
-=======
-  // workaround for tracee end cmd buffer tail issue: https://github.com/aquasecurity/tracee/issues/2171
-  // we add a delay between the last step of the workflow and the tracee end command
-  await sleep(TRACEE_END_SLEEP_MS);
-  
   const result = await getExecOutput('./tracee ci end')
->>>>>>> dc714c12
   if (result.exitCode != 0) {
     throw new CommandError(result.exitCode, result.stdout + result.stderr)
   }
