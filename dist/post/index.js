/******/ (() => { // webpackBootstrap
/******/ 	var __webpack_modules__ = ({

/***/ 180:
/***/ (function(__unused_webpack_module, exports, __nccwpck_require__) {

"use strict";

var __createBinding = (this && this.__createBinding) || (Object.create ? (function(o, m, k, k2) {
    if (k2 === undefined) k2 = k;
    var desc = Object.getOwnPropertyDescriptor(m, k);
    if (!desc || ("get" in desc ? !m.__esModule : desc.writable || desc.configurable)) {
      desc = { enumerable: true, get: function() { return m[k]; } };
    }
    Object.defineProperty(o, k2, desc);
}) : (function(o, m, k, k2) {
    if (k2 === undefined) k2 = k;
    o[k2] = m[k];
}));
var __setModuleDefault = (this && this.__setModuleDefault) || (Object.create ? (function(o, v) {
    Object.defineProperty(o, "default", { enumerable: true, value: v });
}) : function(o, v) {
    o["default"] = v;
});
var __importStar = (this && this.__importStar) || function (mod) {
    if (mod && mod.__esModule) return mod;
    var result = {};
    if (mod != null) for (var k in mod) if (k !== "default" && Object.prototype.hasOwnProperty.call(mod, k)) __createBinding(result, mod, k);
    __setModuleDefault(result, mod);
    return result;
};
Object.defineProperty(exports, "__esModule", ({ value: true }));
exports.validateLogFilePath = exports.extractStartInputs = void 0;
const core = __importStar(__nccwpck_require__(186));
const fs = __importStar(__nccwpck_require__(747));
const path = __importStar(__nccwpck_require__(622));
const extractStartInputs = () => {
    const repoPath = core.getInput('repo-path');
    return {
        verbose: core.getInput('verbose') === 'true',
        quiet: core.getInput('quiet') === 'true',
        logFile: core.getInput('log-file'),
        repoPath: repoPath || '.',
        accessToken: core.getInput('access-token'),
        aquaKey: core.getInput('aqua-key'),
        aquaSecret: core.getInput('aqua-secret')
    };
};
exports.extractStartInputs = extractStartInputs;
const validateLogFilePath = (logFilePath) => {
    // Check that the directory exists
    const logFileDir = path.dirname(logFilePath);
    if (!fs.existsSync(logFileDir)) {
        return false;
    }
    // Check that the file does not exit
    if (fs.existsSync(logFilePath)) {
        return false;
    }
    return true;
};
exports.validateLogFilePath = validateLogFilePath;


/***/ }),

/***/ 95:
/***/ (function(__unused_webpack_module, exports, __nccwpck_require__) {

"use strict";

var __createBinding = (this && this.__createBinding) || (Object.create ? (function(o, m, k, k2) {
    if (k2 === undefined) k2 = k;
    var desc = Object.getOwnPropertyDescriptor(m, k);
    if (!desc || ("get" in desc ? !m.__esModule : desc.writable || desc.configurable)) {
      desc = { enumerable: true, get: function() { return m[k]; } };
    }
    Object.defineProperty(o, k2, desc);
}) : (function(o, m, k, k2) {
    if (k2 === undefined) k2 = k;
    o[k2] = m[k];
}));
var __setModuleDefault = (this && this.__setModuleDefault) || (Object.create ? (function(o, v) {
    Object.defineProperty(o, "default", { enumerable: true, value: v });
}) : function(o, v) {
    o["default"] = v;
});
var __importStar = (this && this.__importStar) || function (mod) {
    if (mod && mod.__esModule) return mod;
    var result = {};
    if (mod != null) for (var k in mod) if (k !== "default" && Object.prototype.hasOwnProperty.call(mod, k)) __createBinding(result, mod, k);
    __setModuleDefault(result, mod);
    return result;
};
var __awaiter = (this && this.__awaiter) || function (thisArg, _arguments, P, generator) {
    function adopt(value) { return value instanceof P ? value : new P(function (resolve) { resolve(value); }); }
    return new (P || (P = Promise))(function (resolve, reject) {
        function fulfilled(value) { try { step(generator.next(value)); } catch (e) { reject(e); } }
        function rejected(value) { try { step(generator["throw"](value)); } catch (e) { reject(e); } }
        function step(result) { result.done ? resolve(result.value) : adopt(result.value).then(fulfilled, rejected); }
        step((generator = generator.apply(thisArg, _arguments || [])).next());
    });
};
Object.defineProperty(exports, "__esModule", ({ value: true }));
const core = __importStar(__nccwpck_require__(186));
const exec_1 = __nccwpck_require__(514);
const fs = __importStar(__nccwpck_require__(747));
<<<<<<< HEAD
const inputs_1 = __nccwpck_require__(180);
=======
const TRACEE_END_SLEEP_MS = 3000;
const sleep = (ms) => new Promise((resolve) => setTimeout(resolve, ms));
>>>>>>> dc714c12
class CommandError extends Error {
    constructor(exitCode, message) {
        super(message);
        this.exitCode = exitCode;
    }
}
const executeTraceeEnd = (verbose) => __awaiter(void 0, void 0, void 0, function* () {
    if (!fs.existsSync('./tracee')) {
        throw new Error('Tracee Commercial was not found');
    }
<<<<<<< HEAD
    const traceeCommand = `./tracee ci end ${verbose ? '-v' : ''}`;
    const result = yield (0, exec_1.getExecOutput)(traceeCommand);
=======
    // workaround for tracee end cmd buffer tail issue: https://github.com/aquasecurity/tracee/issues/2171
    // we add a delay between the last step of the workflow and the tracee end command
    yield sleep(TRACEE_END_SLEEP_MS);
    const result = yield (0, exec_1.getExecOutput)('./tracee ci end');
>>>>>>> dc714c12
    if (result.exitCode != 0) {
        throw new CommandError(result.exitCode, result.stdout + result.stderr);
    }
});
function run() {
    return __awaiter(this, void 0, void 0, function* () {
        try {
            const verbose = core.getInput('verbose') === 'true';
            core.info('Ending Tracee Commercial run');
            yield executeTraceeEnd(verbose);
            core.debug('Tracee Commercial ended successfully');
        }
        catch (error) {
            if (error instanceof CommandError) {
                core.setFailed(error.message);
                process.exitCode = error.exitCode;
            }
            else if (error instanceof Error) {
                core.setFailed(error.message);
            }
        }
        finally {
            const logFile = core.getInput('log-file');
            if (logFile && (0, inputs_1.validateLogFilePath)(logFile)) {
                const log = fs.readFileSync(logFile, 'utf8');
                core.info(`Tracee Commercial logs`);
                core.info(log);
            }
        }
    });
}
run();


/***/ }),

/***/ 351:
/***/ (function(__unused_webpack_module, exports, __nccwpck_require__) {

"use strict";

var __createBinding = (this && this.__createBinding) || (Object.create ? (function(o, m, k, k2) {
    if (k2 === undefined) k2 = k;
    Object.defineProperty(o, k2, { enumerable: true, get: function() { return m[k]; } });
}) : (function(o, m, k, k2) {
    if (k2 === undefined) k2 = k;
    o[k2] = m[k];
}));
var __setModuleDefault = (this && this.__setModuleDefault) || (Object.create ? (function(o, v) {
    Object.defineProperty(o, "default", { enumerable: true, value: v });
}) : function(o, v) {
    o["default"] = v;
});
var __importStar = (this && this.__importStar) || function (mod) {
    if (mod && mod.__esModule) return mod;
    var result = {};
    if (mod != null) for (var k in mod) if (k !== "default" && Object.hasOwnProperty.call(mod, k)) __createBinding(result, mod, k);
    __setModuleDefault(result, mod);
    return result;
};
Object.defineProperty(exports, "__esModule", ({ value: true }));
exports.issue = exports.issueCommand = void 0;
const os = __importStar(__nccwpck_require__(87));
const utils_1 = __nccwpck_require__(278);
/**
 * Commands
 *
 * Command Format:
 *   ::name key=value,key=value::message
 *
 * Examples:
 *   ::warning::This is the message
 *   ::set-env name=MY_VAR::some value
 */
function issueCommand(command, properties, message) {
    const cmd = new Command(command, properties, message);
    process.stdout.write(cmd.toString() + os.EOL);
}
exports.issueCommand = issueCommand;
function issue(name, message = '') {
    issueCommand(name, {}, message);
}
exports.issue = issue;
const CMD_STRING = '::';
class Command {
    constructor(command, properties, message) {
        if (!command) {
            command = 'missing.command';
        }
        this.command = command;
        this.properties = properties;
        this.message = message;
    }
    toString() {
        let cmdStr = CMD_STRING + this.command;
        if (this.properties && Object.keys(this.properties).length > 0) {
            cmdStr += ' ';
            let first = true;
            for (const key in this.properties) {
                if (this.properties.hasOwnProperty(key)) {
                    const val = this.properties[key];
                    if (val) {
                        if (first) {
                            first = false;
                        }
                        else {
                            cmdStr += ',';
                        }
                        cmdStr += `${key}=${escapeProperty(val)}`;
                    }
                }
            }
        }
        cmdStr += `${CMD_STRING}${escapeData(this.message)}`;
        return cmdStr;
    }
}
function escapeData(s) {
    return utils_1.toCommandValue(s)
        .replace(/%/g, '%25')
        .replace(/\r/g, '%0D')
        .replace(/\n/g, '%0A');
}
function escapeProperty(s) {
    return utils_1.toCommandValue(s)
        .replace(/%/g, '%25')
        .replace(/\r/g, '%0D')
        .replace(/\n/g, '%0A')
        .replace(/:/g, '%3A')
        .replace(/,/g, '%2C');
}
//# sourceMappingURL=command.js.map

/***/ }),

/***/ 186:
/***/ (function(__unused_webpack_module, exports, __nccwpck_require__) {

"use strict";

var __createBinding = (this && this.__createBinding) || (Object.create ? (function(o, m, k, k2) {
    if (k2 === undefined) k2 = k;
    Object.defineProperty(o, k2, { enumerable: true, get: function() { return m[k]; } });
}) : (function(o, m, k, k2) {
    if (k2 === undefined) k2 = k;
    o[k2] = m[k];
}));
var __setModuleDefault = (this && this.__setModuleDefault) || (Object.create ? (function(o, v) {
    Object.defineProperty(o, "default", { enumerable: true, value: v });
}) : function(o, v) {
    o["default"] = v;
});
var __importStar = (this && this.__importStar) || function (mod) {
    if (mod && mod.__esModule) return mod;
    var result = {};
    if (mod != null) for (var k in mod) if (k !== "default" && Object.hasOwnProperty.call(mod, k)) __createBinding(result, mod, k);
    __setModuleDefault(result, mod);
    return result;
};
var __awaiter = (this && this.__awaiter) || function (thisArg, _arguments, P, generator) {
    function adopt(value) { return value instanceof P ? value : new P(function (resolve) { resolve(value); }); }
    return new (P || (P = Promise))(function (resolve, reject) {
        function fulfilled(value) { try { step(generator.next(value)); } catch (e) { reject(e); } }
        function rejected(value) { try { step(generator["throw"](value)); } catch (e) { reject(e); } }
        function step(result) { result.done ? resolve(result.value) : adopt(result.value).then(fulfilled, rejected); }
        step((generator = generator.apply(thisArg, _arguments || [])).next());
    });
};
Object.defineProperty(exports, "__esModule", ({ value: true }));
exports.getIDToken = exports.getState = exports.saveState = exports.group = exports.endGroup = exports.startGroup = exports.info = exports.notice = exports.warning = exports.error = exports.debug = exports.isDebug = exports.setFailed = exports.setCommandEcho = exports.setOutput = exports.getBooleanInput = exports.getMultilineInput = exports.getInput = exports.addPath = exports.setSecret = exports.exportVariable = exports.ExitCode = void 0;
const command_1 = __nccwpck_require__(351);
const file_command_1 = __nccwpck_require__(717);
const utils_1 = __nccwpck_require__(278);
const os = __importStar(__nccwpck_require__(87));
const path = __importStar(__nccwpck_require__(622));
const oidc_utils_1 = __nccwpck_require__(41);
/**
 * The code to exit an action
 */
var ExitCode;
(function (ExitCode) {
    /**
     * A code indicating that the action was successful
     */
    ExitCode[ExitCode["Success"] = 0] = "Success";
    /**
     * A code indicating that the action was a failure
     */
    ExitCode[ExitCode["Failure"] = 1] = "Failure";
})(ExitCode = exports.ExitCode || (exports.ExitCode = {}));
//-----------------------------------------------------------------------
// Variables
//-----------------------------------------------------------------------
/**
 * Sets env variable for this action and future actions in the job
 * @param name the name of the variable to set
 * @param val the value of the variable. Non-string values will be converted to a string via JSON.stringify
 */
// eslint-disable-next-line @typescript-eslint/no-explicit-any
function exportVariable(name, val) {
    const convertedVal = utils_1.toCommandValue(val);
    process.env[name] = convertedVal;
    const filePath = process.env['GITHUB_ENV'] || '';
    if (filePath) {
        return file_command_1.issueFileCommand('ENV', file_command_1.prepareKeyValueMessage(name, val));
    }
    command_1.issueCommand('set-env', { name }, convertedVal);
}
exports.exportVariable = exportVariable;
/**
 * Registers a secret which will get masked from logs
 * @param secret value of the secret
 */
function setSecret(secret) {
    command_1.issueCommand('add-mask', {}, secret);
}
exports.setSecret = setSecret;
/**
 * Prepends inputPath to the PATH (for this action and future actions)
 * @param inputPath
 */
function addPath(inputPath) {
    const filePath = process.env['GITHUB_PATH'] || '';
    if (filePath) {
        file_command_1.issueFileCommand('PATH', inputPath);
    }
    else {
        command_1.issueCommand('add-path', {}, inputPath);
    }
    process.env['PATH'] = `${inputPath}${path.delimiter}${process.env['PATH']}`;
}
exports.addPath = addPath;
/**
 * Gets the value of an input.
 * Unless trimWhitespace is set to false in InputOptions, the value is also trimmed.
 * Returns an empty string if the value is not defined.
 *
 * @param     name     name of the input to get
 * @param     options  optional. See InputOptions.
 * @returns   string
 */
function getInput(name, options) {
    const val = process.env[`INPUT_${name.replace(/ /g, '_').toUpperCase()}`] || '';
    if (options && options.required && !val) {
        throw new Error(`Input required and not supplied: ${name}`);
    }
    if (options && options.trimWhitespace === false) {
        return val;
    }
    return val.trim();
}
exports.getInput = getInput;
/**
 * Gets the values of an multiline input.  Each value is also trimmed.
 *
 * @param     name     name of the input to get
 * @param     options  optional. See InputOptions.
 * @returns   string[]
 *
 */
function getMultilineInput(name, options) {
    const inputs = getInput(name, options)
        .split('\n')
        .filter(x => x !== '');
    if (options && options.trimWhitespace === false) {
        return inputs;
    }
    return inputs.map(input => input.trim());
}
exports.getMultilineInput = getMultilineInput;
/**
 * Gets the input value of the boolean type in the YAML 1.2 "core schema" specification.
 * Support boolean input list: `true | True | TRUE | false | False | FALSE` .
 * The return value is also in boolean type.
 * ref: https://yaml.org/spec/1.2/spec.html#id2804923
 *
 * @param     name     name of the input to get
 * @param     options  optional. See InputOptions.
 * @returns   boolean
 */
function getBooleanInput(name, options) {
    const trueValue = ['true', 'True', 'TRUE'];
    const falseValue = ['false', 'False', 'FALSE'];
    const val = getInput(name, options);
    if (trueValue.includes(val))
        return true;
    if (falseValue.includes(val))
        return false;
    throw new TypeError(`Input does not meet YAML 1.2 "Core Schema" specification: ${name}\n` +
        `Support boolean input list: \`true | True | TRUE | false | False | FALSE\``);
}
exports.getBooleanInput = getBooleanInput;
/**
 * Sets the value of an output.
 *
 * @param     name     name of the output to set
 * @param     value    value to store. Non-string values will be converted to a string via JSON.stringify
 */
// eslint-disable-next-line @typescript-eslint/no-explicit-any
function setOutput(name, value) {
    const filePath = process.env['GITHUB_OUTPUT'] || '';
    if (filePath) {
        return file_command_1.issueFileCommand('OUTPUT', file_command_1.prepareKeyValueMessage(name, value));
    }
    process.stdout.write(os.EOL);
    command_1.issueCommand('set-output', { name }, utils_1.toCommandValue(value));
}
exports.setOutput = setOutput;
/**
 * Enables or disables the echoing of commands into stdout for the rest of the step.
 * Echoing is disabled by default if ACTIONS_STEP_DEBUG is not set.
 *
 */
function setCommandEcho(enabled) {
    command_1.issue('echo', enabled ? 'on' : 'off');
}
exports.setCommandEcho = setCommandEcho;
//-----------------------------------------------------------------------
// Results
//-----------------------------------------------------------------------
/**
 * Sets the action status to failed.
 * When the action exits it will be with an exit code of 1
 * @param message add error issue message
 */
function setFailed(message) {
    process.exitCode = ExitCode.Failure;
    error(message);
}
exports.setFailed = setFailed;
//-----------------------------------------------------------------------
// Logging Commands
//-----------------------------------------------------------------------
/**
 * Gets whether Actions Step Debug is on or not
 */
function isDebug() {
    return process.env['RUNNER_DEBUG'] === '1';
}
exports.isDebug = isDebug;
/**
 * Writes debug message to user log
 * @param message debug message
 */
function debug(message) {
    command_1.issueCommand('debug', {}, message);
}
exports.debug = debug;
/**
 * Adds an error issue
 * @param message error issue message. Errors will be converted to string via toString()
 * @param properties optional properties to add to the annotation.
 */
function error(message, properties = {}) {
    command_1.issueCommand('error', utils_1.toCommandProperties(properties), message instanceof Error ? message.toString() : message);
}
exports.error = error;
/**
 * Adds a warning issue
 * @param message warning issue message. Errors will be converted to string via toString()
 * @param properties optional properties to add to the annotation.
 */
function warning(message, properties = {}) {
    command_1.issueCommand('warning', utils_1.toCommandProperties(properties), message instanceof Error ? message.toString() : message);
}
exports.warning = warning;
/**
 * Adds a notice issue
 * @param message notice issue message. Errors will be converted to string via toString()
 * @param properties optional properties to add to the annotation.
 */
function notice(message, properties = {}) {
    command_1.issueCommand('notice', utils_1.toCommandProperties(properties), message instanceof Error ? message.toString() : message);
}
exports.notice = notice;
/**
 * Writes info to log with console.log.
 * @param message info message
 */
function info(message) {
    process.stdout.write(message + os.EOL);
}
exports.info = info;
/**
 * Begin an output group.
 *
 * Output until the next `groupEnd` will be foldable in this group
 *
 * @param name The name of the output group
 */
function startGroup(name) {
    command_1.issue('group', name);
}
exports.startGroup = startGroup;
/**
 * End an output group.
 */
function endGroup() {
    command_1.issue('endgroup');
}
exports.endGroup = endGroup;
/**
 * Wrap an asynchronous function call in a group.
 *
 * Returns the same type as the function itself.
 *
 * @param name The name of the group
 * @param fn The function to wrap in the group
 */
function group(name, fn) {
    return __awaiter(this, void 0, void 0, function* () {
        startGroup(name);
        let result;
        try {
            result = yield fn();
        }
        finally {
            endGroup();
        }
        return result;
    });
}
exports.group = group;
//-----------------------------------------------------------------------
// Wrapper action state
//-----------------------------------------------------------------------
/**
 * Saves state for current action, the state can only be retrieved by this action's post job execution.
 *
 * @param     name     name of the state to store
 * @param     value    value to store. Non-string values will be converted to a string via JSON.stringify
 */
// eslint-disable-next-line @typescript-eslint/no-explicit-any
function saveState(name, value) {
    const filePath = process.env['GITHUB_STATE'] || '';
    if (filePath) {
        return file_command_1.issueFileCommand('STATE', file_command_1.prepareKeyValueMessage(name, value));
    }
    command_1.issueCommand('save-state', { name }, utils_1.toCommandValue(value));
}
exports.saveState = saveState;
/**
 * Gets the value of an state set by this action's main execution.
 *
 * @param     name     name of the state to get
 * @returns   string
 */
function getState(name) {
    return process.env[`STATE_${name}`] || '';
}
exports.getState = getState;
function getIDToken(aud) {
    return __awaiter(this, void 0, void 0, function* () {
        return yield oidc_utils_1.OidcClient.getIDToken(aud);
    });
}
exports.getIDToken = getIDToken;
/**
 * Summary exports
 */
var summary_1 = __nccwpck_require__(327);
Object.defineProperty(exports, "summary", ({ enumerable: true, get: function () { return summary_1.summary; } }));
/**
 * @deprecated use core.summary
 */
var summary_2 = __nccwpck_require__(327);
Object.defineProperty(exports, "markdownSummary", ({ enumerable: true, get: function () { return summary_2.markdownSummary; } }));
/**
 * Path exports
 */
var path_utils_1 = __nccwpck_require__(981);
Object.defineProperty(exports, "toPosixPath", ({ enumerable: true, get: function () { return path_utils_1.toPosixPath; } }));
Object.defineProperty(exports, "toWin32Path", ({ enumerable: true, get: function () { return path_utils_1.toWin32Path; } }));
Object.defineProperty(exports, "toPlatformPath", ({ enumerable: true, get: function () { return path_utils_1.toPlatformPath; } }));
//# sourceMappingURL=core.js.map

/***/ }),

/***/ 717:
/***/ (function(__unused_webpack_module, exports, __nccwpck_require__) {

"use strict";

// For internal use, subject to change.
var __createBinding = (this && this.__createBinding) || (Object.create ? (function(o, m, k, k2) {
    if (k2 === undefined) k2 = k;
    Object.defineProperty(o, k2, { enumerable: true, get: function() { return m[k]; } });
}) : (function(o, m, k, k2) {
    if (k2 === undefined) k2 = k;
    o[k2] = m[k];
}));
var __setModuleDefault = (this && this.__setModuleDefault) || (Object.create ? (function(o, v) {
    Object.defineProperty(o, "default", { enumerable: true, value: v });
}) : function(o, v) {
    o["default"] = v;
});
var __importStar = (this && this.__importStar) || function (mod) {
    if (mod && mod.__esModule) return mod;
    var result = {};
    if (mod != null) for (var k in mod) if (k !== "default" && Object.hasOwnProperty.call(mod, k)) __createBinding(result, mod, k);
    __setModuleDefault(result, mod);
    return result;
};
Object.defineProperty(exports, "__esModule", ({ value: true }));
exports.prepareKeyValueMessage = exports.issueFileCommand = void 0;
// We use any as a valid input type
/* eslint-disable @typescript-eslint/no-explicit-any */
const fs = __importStar(__nccwpck_require__(747));
const os = __importStar(__nccwpck_require__(87));
const uuid_1 = __nccwpck_require__(840);
const utils_1 = __nccwpck_require__(278);
function issueFileCommand(command, message) {
    const filePath = process.env[`GITHUB_${command}`];
    if (!filePath) {
        throw new Error(`Unable to find environment variable for file command ${command}`);
    }
    if (!fs.existsSync(filePath)) {
        throw new Error(`Missing file at path: ${filePath}`);
    }
    fs.appendFileSync(filePath, `${utils_1.toCommandValue(message)}${os.EOL}`, {
        encoding: 'utf8'
    });
}
exports.issueFileCommand = issueFileCommand;
function prepareKeyValueMessage(key, value) {
    const delimiter = `ghadelimiter_${uuid_1.v4()}`;
    const convertedValue = utils_1.toCommandValue(value);
    // These should realistically never happen, but just in case someone finds a
    // way to exploit uuid generation let's not allow keys or values that contain
    // the delimiter.
    if (key.includes(delimiter)) {
        throw new Error(`Unexpected input: name should not contain the delimiter "${delimiter}"`);
    }
    if (convertedValue.includes(delimiter)) {
        throw new Error(`Unexpected input: value should not contain the delimiter "${delimiter}"`);
    }
    return `${key}<<${delimiter}${os.EOL}${convertedValue}${os.EOL}${delimiter}`;
}
exports.prepareKeyValueMessage = prepareKeyValueMessage;
//# sourceMappingURL=file-command.js.map

/***/ }),

/***/ 41:
/***/ (function(__unused_webpack_module, exports, __nccwpck_require__) {

"use strict";

var __awaiter = (this && this.__awaiter) || function (thisArg, _arguments, P, generator) {
    function adopt(value) { return value instanceof P ? value : new P(function (resolve) { resolve(value); }); }
    return new (P || (P = Promise))(function (resolve, reject) {
        function fulfilled(value) { try { step(generator.next(value)); } catch (e) { reject(e); } }
        function rejected(value) { try { step(generator["throw"](value)); } catch (e) { reject(e); } }
        function step(result) { result.done ? resolve(result.value) : adopt(result.value).then(fulfilled, rejected); }
        step((generator = generator.apply(thisArg, _arguments || [])).next());
    });
};
Object.defineProperty(exports, "__esModule", ({ value: true }));
exports.OidcClient = void 0;
const http_client_1 = __nccwpck_require__(255);
const auth_1 = __nccwpck_require__(526);
const core_1 = __nccwpck_require__(186);
class OidcClient {
    static createHttpClient(allowRetry = true, maxRetry = 10) {
        const requestOptions = {
            allowRetries: allowRetry,
            maxRetries: maxRetry
        };
        return new http_client_1.HttpClient('actions/oidc-client', [new auth_1.BearerCredentialHandler(OidcClient.getRequestToken())], requestOptions);
    }
    static getRequestToken() {
        const token = process.env['ACTIONS_ID_TOKEN_REQUEST_TOKEN'];
        if (!token) {
            throw new Error('Unable to get ACTIONS_ID_TOKEN_REQUEST_TOKEN env variable');
        }
        return token;
    }
    static getIDTokenUrl() {
        const runtimeUrl = process.env['ACTIONS_ID_TOKEN_REQUEST_URL'];
        if (!runtimeUrl) {
            throw new Error('Unable to get ACTIONS_ID_TOKEN_REQUEST_URL env variable');
        }
        return runtimeUrl;
    }
    static getCall(id_token_url) {
        var _a;
        return __awaiter(this, void 0, void 0, function* () {
            const httpclient = OidcClient.createHttpClient();
            const res = yield httpclient
                .getJson(id_token_url)
                .catch(error => {
                throw new Error(`Failed to get ID Token. \n 
        Error Code : ${error.statusCode}\n 
        Error Message: ${error.result.message}`);
            });
            const id_token = (_a = res.result) === null || _a === void 0 ? void 0 : _a.value;
            if (!id_token) {
                throw new Error('Response json body do not have ID Token field');
            }
            return id_token;
        });
    }
    static getIDToken(audience) {
        return __awaiter(this, void 0, void 0, function* () {
            try {
                // New ID Token is requested from action service
                let id_token_url = OidcClient.getIDTokenUrl();
                if (audience) {
                    const encodedAudience = encodeURIComponent(audience);
                    id_token_url = `${id_token_url}&audience=${encodedAudience}`;
                }
                core_1.debug(`ID token url is ${id_token_url}`);
                const id_token = yield OidcClient.getCall(id_token_url);
                core_1.setSecret(id_token);
                return id_token;
            }
            catch (error) {
                throw new Error(`Error message: ${error.message}`);
            }
        });
    }
}
exports.OidcClient = OidcClient;
//# sourceMappingURL=oidc-utils.js.map

/***/ }),

/***/ 981:
/***/ (function(__unused_webpack_module, exports, __nccwpck_require__) {

"use strict";

var __createBinding = (this && this.__createBinding) || (Object.create ? (function(o, m, k, k2) {
    if (k2 === undefined) k2 = k;
    Object.defineProperty(o, k2, { enumerable: true, get: function() { return m[k]; } });
}) : (function(o, m, k, k2) {
    if (k2 === undefined) k2 = k;
    o[k2] = m[k];
}));
var __setModuleDefault = (this && this.__setModuleDefault) || (Object.create ? (function(o, v) {
    Object.defineProperty(o, "default", { enumerable: true, value: v });
}) : function(o, v) {
    o["default"] = v;
});
var __importStar = (this && this.__importStar) || function (mod) {
    if (mod && mod.__esModule) return mod;
    var result = {};
    if (mod != null) for (var k in mod) if (k !== "default" && Object.hasOwnProperty.call(mod, k)) __createBinding(result, mod, k);
    __setModuleDefault(result, mod);
    return result;
};
Object.defineProperty(exports, "__esModule", ({ value: true }));
exports.toPlatformPath = exports.toWin32Path = exports.toPosixPath = void 0;
const path = __importStar(__nccwpck_require__(622));
/**
 * toPosixPath converts the given path to the posix form. On Windows, \\ will be
 * replaced with /.
 *
 * @param pth. Path to transform.
 * @return string Posix path.
 */
function toPosixPath(pth) {
    return pth.replace(/[\\]/g, '/');
}
exports.toPosixPath = toPosixPath;
/**
 * toWin32Path converts the given path to the win32 form. On Linux, / will be
 * replaced with \\.
 *
 * @param pth. Path to transform.
 * @return string Win32 path.
 */
function toWin32Path(pth) {
    return pth.replace(/[/]/g, '\\');
}
exports.toWin32Path = toWin32Path;
/**
 * toPlatformPath converts the given path to a platform-specific path. It does
 * this by replacing instances of / and \ with the platform-specific path
 * separator.
 *
 * @param pth The path to platformize.
 * @return string The platform-specific path.
 */
function toPlatformPath(pth) {
    return pth.replace(/[/\\]/g, path.sep);
}
exports.toPlatformPath = toPlatformPath;
//# sourceMappingURL=path-utils.js.map

/***/ }),

/***/ 327:
/***/ (function(__unused_webpack_module, exports, __nccwpck_require__) {

"use strict";

var __awaiter = (this && this.__awaiter) || function (thisArg, _arguments, P, generator) {
    function adopt(value) { return value instanceof P ? value : new P(function (resolve) { resolve(value); }); }
    return new (P || (P = Promise))(function (resolve, reject) {
        function fulfilled(value) { try { step(generator.next(value)); } catch (e) { reject(e); } }
        function rejected(value) { try { step(generator["throw"](value)); } catch (e) { reject(e); } }
        function step(result) { result.done ? resolve(result.value) : adopt(result.value).then(fulfilled, rejected); }
        step((generator = generator.apply(thisArg, _arguments || [])).next());
    });
};
Object.defineProperty(exports, "__esModule", ({ value: true }));
exports.summary = exports.markdownSummary = exports.SUMMARY_DOCS_URL = exports.SUMMARY_ENV_VAR = void 0;
const os_1 = __nccwpck_require__(87);
const fs_1 = __nccwpck_require__(747);
const { access, appendFile, writeFile } = fs_1.promises;
exports.SUMMARY_ENV_VAR = 'GITHUB_STEP_SUMMARY';
exports.SUMMARY_DOCS_URL = 'https://docs.github.com/actions/using-workflows/workflow-commands-for-github-actions#adding-a-job-summary';
class Summary {
    constructor() {
        this._buffer = '';
    }
    /**
     * Finds the summary file path from the environment, rejects if env var is not found or file does not exist
     * Also checks r/w permissions.
     *
     * @returns step summary file path
     */
    filePath() {
        return __awaiter(this, void 0, void 0, function* () {
            if (this._filePath) {
                return this._filePath;
            }
            const pathFromEnv = process.env[exports.SUMMARY_ENV_VAR];
            if (!pathFromEnv) {
                throw new Error(`Unable to find environment variable for $${exports.SUMMARY_ENV_VAR}. Check if your runtime environment supports job summaries.`);
            }
            try {
                yield access(pathFromEnv, fs_1.constants.R_OK | fs_1.constants.W_OK);
            }
            catch (_a) {
                throw new Error(`Unable to access summary file: '${pathFromEnv}'. Check if the file has correct read/write permissions.`);
            }
            this._filePath = pathFromEnv;
            return this._filePath;
        });
    }
    /**
     * Wraps content in an HTML tag, adding any HTML attributes
     *
     * @param {string} tag HTML tag to wrap
     * @param {string | null} content content within the tag
     * @param {[attribute: string]: string} attrs key-value list of HTML attributes to add
     *
     * @returns {string} content wrapped in HTML element
     */
    wrap(tag, content, attrs = {}) {
        const htmlAttrs = Object.entries(attrs)
            .map(([key, value]) => ` ${key}="${value}"`)
            .join('');
        if (!content) {
            return `<${tag}${htmlAttrs}>`;
        }
        return `<${tag}${htmlAttrs}>${content}</${tag}>`;
    }
    /**
     * Writes text in the buffer to the summary buffer file and empties buffer. Will append by default.
     *
     * @param {SummaryWriteOptions} [options] (optional) options for write operation
     *
     * @returns {Promise<Summary>} summary instance
     */
    write(options) {
        return __awaiter(this, void 0, void 0, function* () {
            const overwrite = !!(options === null || options === void 0 ? void 0 : options.overwrite);
            const filePath = yield this.filePath();
            const writeFunc = overwrite ? writeFile : appendFile;
            yield writeFunc(filePath, this._buffer, { encoding: 'utf8' });
            return this.emptyBuffer();
        });
    }
    /**
     * Clears the summary buffer and wipes the summary file
     *
     * @returns {Summary} summary instance
     */
    clear() {
        return __awaiter(this, void 0, void 0, function* () {
            return this.emptyBuffer().write({ overwrite: true });
        });
    }
    /**
     * Returns the current summary buffer as a string
     *
     * @returns {string} string of summary buffer
     */
    stringify() {
        return this._buffer;
    }
    /**
     * If the summary buffer is empty
     *
     * @returns {boolen} true if the buffer is empty
     */
    isEmptyBuffer() {
        return this._buffer.length === 0;
    }
    /**
     * Resets the summary buffer without writing to summary file
     *
     * @returns {Summary} summary instance
     */
    emptyBuffer() {
        this._buffer = '';
        return this;
    }
    /**
     * Adds raw text to the summary buffer
     *
     * @param {string} text content to add
     * @param {boolean} [addEOL=false] (optional) append an EOL to the raw text (default: false)
     *
     * @returns {Summary} summary instance
     */
    addRaw(text, addEOL = false) {
        this._buffer += text;
        return addEOL ? this.addEOL() : this;
    }
    /**
     * Adds the operating system-specific end-of-line marker to the buffer
     *
     * @returns {Summary} summary instance
     */
    addEOL() {
        return this.addRaw(os_1.EOL);
    }
    /**
     * Adds an HTML codeblock to the summary buffer
     *
     * @param {string} code content to render within fenced code block
     * @param {string} lang (optional) language to syntax highlight code
     *
     * @returns {Summary} summary instance
     */
    addCodeBlock(code, lang) {
        const attrs = Object.assign({}, (lang && { lang }));
        const element = this.wrap('pre', this.wrap('code', code), attrs);
        return this.addRaw(element).addEOL();
    }
    /**
     * Adds an HTML list to the summary buffer
     *
     * @param {string[]} items list of items to render
     * @param {boolean} [ordered=false] (optional) if the rendered list should be ordered or not (default: false)
     *
     * @returns {Summary} summary instance
     */
    addList(items, ordered = false) {
        const tag = ordered ? 'ol' : 'ul';
        const listItems = items.map(item => this.wrap('li', item)).join('');
        const element = this.wrap(tag, listItems);
        return this.addRaw(element).addEOL();
    }
    /**
     * Adds an HTML table to the summary buffer
     *
     * @param {SummaryTableCell[]} rows table rows
     *
     * @returns {Summary} summary instance
     */
    addTable(rows) {
        const tableBody = rows
            .map(row => {
            const cells = row
                .map(cell => {
                if (typeof cell === 'string') {
                    return this.wrap('td', cell);
                }
                const { header, data, colspan, rowspan } = cell;
                const tag = header ? 'th' : 'td';
                const attrs = Object.assign(Object.assign({}, (colspan && { colspan })), (rowspan && { rowspan }));
                return this.wrap(tag, data, attrs);
            })
                .join('');
            return this.wrap('tr', cells);
        })
            .join('');
        const element = this.wrap('table', tableBody);
        return this.addRaw(element).addEOL();
    }
    /**
     * Adds a collapsable HTML details element to the summary buffer
     *
     * @param {string} label text for the closed state
     * @param {string} content collapsable content
     *
     * @returns {Summary} summary instance
     */
    addDetails(label, content) {
        const element = this.wrap('details', this.wrap('summary', label) + content);
        return this.addRaw(element).addEOL();
    }
    /**
     * Adds an HTML image tag to the summary buffer
     *
     * @param {string} src path to the image you to embed
     * @param {string} alt text description of the image
     * @param {SummaryImageOptions} options (optional) addition image attributes
     *
     * @returns {Summary} summary instance
     */
    addImage(src, alt, options) {
        const { width, height } = options || {};
        const attrs = Object.assign(Object.assign({}, (width && { width })), (height && { height }));
        const element = this.wrap('img', null, Object.assign({ src, alt }, attrs));
        return this.addRaw(element).addEOL();
    }
    /**
     * Adds an HTML section heading element
     *
     * @param {string} text heading text
     * @param {number | string} [level=1] (optional) the heading level, default: 1
     *
     * @returns {Summary} summary instance
     */
    addHeading(text, level) {
        const tag = `h${level}`;
        const allowedTag = ['h1', 'h2', 'h3', 'h4', 'h5', 'h6'].includes(tag)
            ? tag
            : 'h1';
        const element = this.wrap(allowedTag, text);
        return this.addRaw(element).addEOL();
    }
    /**
     * Adds an HTML thematic break (<hr>) to the summary buffer
     *
     * @returns {Summary} summary instance
     */
    addSeparator() {
        const element = this.wrap('hr', null);
        return this.addRaw(element).addEOL();
    }
    /**
     * Adds an HTML line break (<br>) to the summary buffer
     *
     * @returns {Summary} summary instance
     */
    addBreak() {
        const element = this.wrap('br', null);
        return this.addRaw(element).addEOL();
    }
    /**
     * Adds an HTML blockquote to the summary buffer
     *
     * @param {string} text quote text
     * @param {string} cite (optional) citation url
     *
     * @returns {Summary} summary instance
     */
    addQuote(text, cite) {
        const attrs = Object.assign({}, (cite && { cite }));
        const element = this.wrap('blockquote', text, attrs);
        return this.addRaw(element).addEOL();
    }
    /**
     * Adds an HTML anchor tag to the summary buffer
     *
     * @param {string} text link text/content
     * @param {string} href hyperlink
     *
     * @returns {Summary} summary instance
     */
    addLink(text, href) {
        const element = this.wrap('a', text, { href });
        return this.addRaw(element).addEOL();
    }
}
const _summary = new Summary();
/**
 * @deprecated use `core.summary`
 */
exports.markdownSummary = _summary;
exports.summary = _summary;
//# sourceMappingURL=summary.js.map

/***/ }),

/***/ 278:
/***/ ((__unused_webpack_module, exports) => {

"use strict";

// We use any as a valid input type
/* eslint-disable @typescript-eslint/no-explicit-any */
Object.defineProperty(exports, "__esModule", ({ value: true }));
exports.toCommandProperties = exports.toCommandValue = void 0;
/**
 * Sanitizes an input into a string so it can be passed into issueCommand safely
 * @param input input to sanitize into a string
 */
function toCommandValue(input) {
    if (input === null || input === undefined) {
        return '';
    }
    else if (typeof input === 'string' || input instanceof String) {
        return input;
    }
    return JSON.stringify(input);
}
exports.toCommandValue = toCommandValue;
/**
 *
 * @param annotationProperties
 * @returns The command properties to send with the actual annotation command
 * See IssueCommandProperties: https://github.com/actions/runner/blob/main/src/Runner.Worker/ActionCommandManager.cs#L646
 */
function toCommandProperties(annotationProperties) {
    if (!Object.keys(annotationProperties).length) {
        return {};
    }
    return {
        title: annotationProperties.title,
        file: annotationProperties.file,
        line: annotationProperties.startLine,
        endLine: annotationProperties.endLine,
        col: annotationProperties.startColumn,
        endColumn: annotationProperties.endColumn
    };
}
exports.toCommandProperties = toCommandProperties;
//# sourceMappingURL=utils.js.map

/***/ }),

/***/ 514:
/***/ (function(__unused_webpack_module, exports, __nccwpck_require__) {

"use strict";

var __createBinding = (this && this.__createBinding) || (Object.create ? (function(o, m, k, k2) {
    if (k2 === undefined) k2 = k;
    Object.defineProperty(o, k2, { enumerable: true, get: function() { return m[k]; } });
}) : (function(o, m, k, k2) {
    if (k2 === undefined) k2 = k;
    o[k2] = m[k];
}));
var __setModuleDefault = (this && this.__setModuleDefault) || (Object.create ? (function(o, v) {
    Object.defineProperty(o, "default", { enumerable: true, value: v });
}) : function(o, v) {
    o["default"] = v;
});
var __importStar = (this && this.__importStar) || function (mod) {
    if (mod && mod.__esModule) return mod;
    var result = {};
    if (mod != null) for (var k in mod) if (k !== "default" && Object.hasOwnProperty.call(mod, k)) __createBinding(result, mod, k);
    __setModuleDefault(result, mod);
    return result;
};
var __awaiter = (this && this.__awaiter) || function (thisArg, _arguments, P, generator) {
    function adopt(value) { return value instanceof P ? value : new P(function (resolve) { resolve(value); }); }
    return new (P || (P = Promise))(function (resolve, reject) {
        function fulfilled(value) { try { step(generator.next(value)); } catch (e) { reject(e); } }
        function rejected(value) { try { step(generator["throw"](value)); } catch (e) { reject(e); } }
        function step(result) { result.done ? resolve(result.value) : adopt(result.value).then(fulfilled, rejected); }
        step((generator = generator.apply(thisArg, _arguments || [])).next());
    });
};
Object.defineProperty(exports, "__esModule", ({ value: true }));
exports.getExecOutput = exports.exec = void 0;
const string_decoder_1 = __nccwpck_require__(304);
const tr = __importStar(__nccwpck_require__(159));
/**
 * Exec a command.
 * Output will be streamed to the live console.
 * Returns promise with return code
 *
 * @param     commandLine        command to execute (can include additional args). Must be correctly escaped.
 * @param     args               optional arguments for tool. Escaping is handled by the lib.
 * @param     options            optional exec options.  See ExecOptions
 * @returns   Promise<number>    exit code
 */
function exec(commandLine, args, options) {
    return __awaiter(this, void 0, void 0, function* () {
        const commandArgs = tr.argStringToArray(commandLine);
        if (commandArgs.length === 0) {
            throw new Error(`Parameter 'commandLine' cannot be null or empty.`);
        }
        // Path to tool to execute should be first arg
        const toolPath = commandArgs[0];
        args = commandArgs.slice(1).concat(args || []);
        const runner = new tr.ToolRunner(toolPath, args, options);
        return runner.exec();
    });
}
exports.exec = exec;
/**
 * Exec a command and get the output.
 * Output will be streamed to the live console.
 * Returns promise with the exit code and collected stdout and stderr
 *
 * @param     commandLine           command to execute (can include additional args). Must be correctly escaped.
 * @param     args                  optional arguments for tool. Escaping is handled by the lib.
 * @param     options               optional exec options.  See ExecOptions
 * @returns   Promise<ExecOutput>   exit code, stdout, and stderr
 */
function getExecOutput(commandLine, args, options) {
    var _a, _b;
    return __awaiter(this, void 0, void 0, function* () {
        let stdout = '';
        let stderr = '';
        //Using string decoder covers the case where a mult-byte character is split
        const stdoutDecoder = new string_decoder_1.StringDecoder('utf8');
        const stderrDecoder = new string_decoder_1.StringDecoder('utf8');
        const originalStdoutListener = (_a = options === null || options === void 0 ? void 0 : options.listeners) === null || _a === void 0 ? void 0 : _a.stdout;
        const originalStdErrListener = (_b = options === null || options === void 0 ? void 0 : options.listeners) === null || _b === void 0 ? void 0 : _b.stderr;
        const stdErrListener = (data) => {
            stderr += stderrDecoder.write(data);
            if (originalStdErrListener) {
                originalStdErrListener(data);
            }
        };
        const stdOutListener = (data) => {
            stdout += stdoutDecoder.write(data);
            if (originalStdoutListener) {
                originalStdoutListener(data);
            }
        };
        const listeners = Object.assign(Object.assign({}, options === null || options === void 0 ? void 0 : options.listeners), { stdout: stdOutListener, stderr: stdErrListener });
        const exitCode = yield exec(commandLine, args, Object.assign(Object.assign({}, options), { listeners }));
        //flush any remaining characters
        stdout += stdoutDecoder.end();
        stderr += stderrDecoder.end();
        return {
            exitCode,
            stdout,
            stderr
        };
    });
}
exports.getExecOutput = getExecOutput;
//# sourceMappingURL=exec.js.map

/***/ }),

/***/ 159:
/***/ (function(__unused_webpack_module, exports, __nccwpck_require__) {

"use strict";

var __createBinding = (this && this.__createBinding) || (Object.create ? (function(o, m, k, k2) {
    if (k2 === undefined) k2 = k;
    Object.defineProperty(o, k2, { enumerable: true, get: function() { return m[k]; } });
}) : (function(o, m, k, k2) {
    if (k2 === undefined) k2 = k;
    o[k2] = m[k];
}));
var __setModuleDefault = (this && this.__setModuleDefault) || (Object.create ? (function(o, v) {
    Object.defineProperty(o, "default", { enumerable: true, value: v });
}) : function(o, v) {
    o["default"] = v;
});
var __importStar = (this && this.__importStar) || function (mod) {
    if (mod && mod.__esModule) return mod;
    var result = {};
    if (mod != null) for (var k in mod) if (k !== "default" && Object.hasOwnProperty.call(mod, k)) __createBinding(result, mod, k);
    __setModuleDefault(result, mod);
    return result;
};
var __awaiter = (this && this.__awaiter) || function (thisArg, _arguments, P, generator) {
    function adopt(value) { return value instanceof P ? value : new P(function (resolve) { resolve(value); }); }
    return new (P || (P = Promise))(function (resolve, reject) {
        function fulfilled(value) { try { step(generator.next(value)); } catch (e) { reject(e); } }
        function rejected(value) { try { step(generator["throw"](value)); } catch (e) { reject(e); } }
        function step(result) { result.done ? resolve(result.value) : adopt(result.value).then(fulfilled, rejected); }
        step((generator = generator.apply(thisArg, _arguments || [])).next());
    });
};
Object.defineProperty(exports, "__esModule", ({ value: true }));
exports.argStringToArray = exports.ToolRunner = void 0;
const os = __importStar(__nccwpck_require__(87));
const events = __importStar(__nccwpck_require__(614));
const child = __importStar(__nccwpck_require__(129));
const path = __importStar(__nccwpck_require__(622));
const io = __importStar(__nccwpck_require__(436));
const ioUtil = __importStar(__nccwpck_require__(962));
const timers_1 = __nccwpck_require__(213);
/* eslint-disable @typescript-eslint/unbound-method */
const IS_WINDOWS = process.platform === 'win32';
/*
 * Class for running command line tools. Handles quoting and arg parsing in a platform agnostic way.
 */
class ToolRunner extends events.EventEmitter {
    constructor(toolPath, args, options) {
        super();
        if (!toolPath) {
            throw new Error("Parameter 'toolPath' cannot be null or empty.");
        }
        this.toolPath = toolPath;
        this.args = args || [];
        this.options = options || {};
    }
    _debug(message) {
        if (this.options.listeners && this.options.listeners.debug) {
            this.options.listeners.debug(message);
        }
    }
    _getCommandString(options, noPrefix) {
        const toolPath = this._getSpawnFileName();
        const args = this._getSpawnArgs(options);
        let cmd = noPrefix ? '' : '[command]'; // omit prefix when piped to a second tool
        if (IS_WINDOWS) {
            // Windows + cmd file
            if (this._isCmdFile()) {
                cmd += toolPath;
                for (const a of args) {
                    cmd += ` ${a}`;
                }
            }
            // Windows + verbatim
            else if (options.windowsVerbatimArguments) {
                cmd += `"${toolPath}"`;
                for (const a of args) {
                    cmd += ` ${a}`;
                }
            }
            // Windows (regular)
            else {
                cmd += this._windowsQuoteCmdArg(toolPath);
                for (const a of args) {
                    cmd += ` ${this._windowsQuoteCmdArg(a)}`;
                }
            }
        }
        else {
            // OSX/Linux - this can likely be improved with some form of quoting.
            // creating processes on Unix is fundamentally different than Windows.
            // on Unix, execvp() takes an arg array.
            cmd += toolPath;
            for (const a of args) {
                cmd += ` ${a}`;
            }
        }
        return cmd;
    }
    _processLineBuffer(data, strBuffer, onLine) {
        try {
            let s = strBuffer + data.toString();
            let n = s.indexOf(os.EOL);
            while (n > -1) {
                const line = s.substring(0, n);
                onLine(line);
                // the rest of the string ...
                s = s.substring(n + os.EOL.length);
                n = s.indexOf(os.EOL);
            }
            return s;
        }
        catch (err) {
            // streaming lines to console is best effort.  Don't fail a build.
            this._debug(`error processing line. Failed with error ${err}`);
            return '';
        }
    }
    _getSpawnFileName() {
        if (IS_WINDOWS) {
            if (this._isCmdFile()) {
                return process.env['COMSPEC'] || 'cmd.exe';
            }
        }
        return this.toolPath;
    }
    _getSpawnArgs(options) {
        if (IS_WINDOWS) {
            if (this._isCmdFile()) {
                let argline = `/D /S /C "${this._windowsQuoteCmdArg(this.toolPath)}`;
                for (const a of this.args) {
                    argline += ' ';
                    argline += options.windowsVerbatimArguments
                        ? a
                        : this._windowsQuoteCmdArg(a);
                }
                argline += '"';
                return [argline];
            }
        }
        return this.args;
    }
    _endsWith(str, end) {
        return str.endsWith(end);
    }
    _isCmdFile() {
        const upperToolPath = this.toolPath.toUpperCase();
        return (this._endsWith(upperToolPath, '.CMD') ||
            this._endsWith(upperToolPath, '.BAT'));
    }
    _windowsQuoteCmdArg(arg) {
        // for .exe, apply the normal quoting rules that libuv applies
        if (!this._isCmdFile()) {
            return this._uvQuoteCmdArg(arg);
        }
        // otherwise apply quoting rules specific to the cmd.exe command line parser.
        // the libuv rules are generic and are not designed specifically for cmd.exe
        // command line parser.
        //
        // for a detailed description of the cmd.exe command line parser, refer to
        // http://stackoverflow.com/questions/4094699/how-does-the-windows-command-interpreter-cmd-exe-parse-scripts/7970912#7970912
        // need quotes for empty arg
        if (!arg) {
            return '""';
        }
        // determine whether the arg needs to be quoted
        const cmdSpecialChars = [
            ' ',
            '\t',
            '&',
            '(',
            ')',
            '[',
            ']',
            '{',
            '}',
            '^',
            '=',
            ';',
            '!',
            "'",
            '+',
            ',',
            '`',
            '~',
            '|',
            '<',
            '>',
            '"'
        ];
        let needsQuotes = false;
        for (const char of arg) {
            if (cmdSpecialChars.some(x => x === char)) {
                needsQuotes = true;
                break;
            }
        }
        // short-circuit if quotes not needed
        if (!needsQuotes) {
            return arg;
        }
        // the following quoting rules are very similar to the rules that by libuv applies.
        //
        // 1) wrap the string in quotes
        //
        // 2) double-up quotes - i.e. " => ""
        //
        //    this is different from the libuv quoting rules. libuv replaces " with \", which unfortunately
        //    doesn't work well with a cmd.exe command line.
        //
        //    note, replacing " with "" also works well if the arg is passed to a downstream .NET console app.
        //    for example, the command line:
        //          foo.exe "myarg:""my val"""
        //    is parsed by a .NET console app into an arg array:
        //          [ "myarg:\"my val\"" ]
        //    which is the same end result when applying libuv quoting rules. although the actual
        //    command line from libuv quoting rules would look like:
        //          foo.exe "myarg:\"my val\""
        //
        // 3) double-up slashes that precede a quote,
        //    e.g.  hello \world    => "hello \world"
        //          hello\"world    => "hello\\""world"
        //          hello\\"world   => "hello\\\\""world"
        //          hello world\    => "hello world\\"
        //
        //    technically this is not required for a cmd.exe command line, or the batch argument parser.
        //    the reasons for including this as a .cmd quoting rule are:
        //
        //    a) this is optimized for the scenario where the argument is passed from the .cmd file to an
        //       external program. many programs (e.g. .NET console apps) rely on the slash-doubling rule.
        //
        //    b) it's what we've been doing previously (by deferring to node default behavior) and we
        //       haven't heard any complaints about that aspect.
        //
        // note, a weakness of the quoting rules chosen here, is that % is not escaped. in fact, % cannot be
        // escaped when used on the command line directly - even though within a .cmd file % can be escaped
        // by using %%.
        //
        // the saving grace is, on the command line, %var% is left as-is if var is not defined. this contrasts
        // the line parsing rules within a .cmd file, where if var is not defined it is replaced with nothing.
        //
        // one option that was explored was replacing % with ^% - i.e. %var% => ^%var^%. this hack would
        // often work, since it is unlikely that var^ would exist, and the ^ character is removed when the
        // variable is used. the problem, however, is that ^ is not removed when %* is used to pass the args
        // to an external program.
        //
        // an unexplored potential solution for the % escaping problem, is to create a wrapper .cmd file.
        // % can be escaped within a .cmd file.
        let reverse = '"';
        let quoteHit = true;
        for (let i = arg.length; i > 0; i--) {
            // walk the string in reverse
            reverse += arg[i - 1];
            if (quoteHit && arg[i - 1] === '\\') {
                reverse += '\\'; // double the slash
            }
            else if (arg[i - 1] === '"') {
                quoteHit = true;
                reverse += '"'; // double the quote
            }
            else {
                quoteHit = false;
            }
        }
        reverse += '"';
        return reverse
            .split('')
            .reverse()
            .join('');
    }
    _uvQuoteCmdArg(arg) {
        // Tool runner wraps child_process.spawn() and needs to apply the same quoting as
        // Node in certain cases where the undocumented spawn option windowsVerbatimArguments
        // is used.
        //
        // Since this function is a port of quote_cmd_arg from Node 4.x (technically, lib UV,
        // see https://github.com/nodejs/node/blob/v4.x/deps/uv/src/win/process.c for details),
        // pasting copyright notice from Node within this function:
        //
        //      Copyright Joyent, Inc. and other Node contributors. All rights reserved.
        //
        //      Permission is hereby granted, free of charge, to any person obtaining a copy
        //      of this software and associated documentation files (the "Software"), to
        //      deal in the Software without restriction, including without limitation the
        //      rights to use, copy, modify, merge, publish, distribute, sublicense, and/or
        //      sell copies of the Software, and to permit persons to whom the Software is
        //      furnished to do so, subject to the following conditions:
        //
        //      The above copyright notice and this permission notice shall be included in
        //      all copies or substantial portions of the Software.
        //
        //      THE SOFTWARE IS PROVIDED "AS IS", WITHOUT WARRANTY OF ANY KIND, EXPRESS OR
        //      IMPLIED, INCLUDING BUT NOT LIMITED TO THE WARRANTIES OF MERCHANTABILITY,
        //      FITNESS FOR A PARTICULAR PURPOSE AND NONINFRINGEMENT. IN NO EVENT SHALL THE
        //      AUTHORS OR COPYRIGHT HOLDERS BE LIABLE FOR ANY CLAIM, DAMAGES OR OTHER
        //      LIABILITY, WHETHER IN AN ACTION OF CONTRACT, TORT OR OTHERWISE, ARISING
        //      FROM, OUT OF OR IN CONNECTION WITH THE SOFTWARE OR THE USE OR OTHER DEALINGS
        //      IN THE SOFTWARE.
        if (!arg) {
            // Need double quotation for empty argument
            return '""';
        }
        if (!arg.includes(' ') && !arg.includes('\t') && !arg.includes('"')) {
            // No quotation needed
            return arg;
        }
        if (!arg.includes('"') && !arg.includes('\\')) {
            // No embedded double quotes or backslashes, so I can just wrap
            // quote marks around the whole thing.
            return `"${arg}"`;
        }
        // Expected input/output:
        //   input : hello"world
        //   output: "hello\"world"
        //   input : hello""world
        //   output: "hello\"\"world"
        //   input : hello\world
        //   output: hello\world
        //   input : hello\\world
        //   output: hello\\world
        //   input : hello\"world
        //   output: "hello\\\"world"
        //   input : hello\\"world
        //   output: "hello\\\\\"world"
        //   input : hello world\
        //   output: "hello world\\" - note the comment in libuv actually reads "hello world\"
        //                             but it appears the comment is wrong, it should be "hello world\\"
        let reverse = '"';
        let quoteHit = true;
        for (let i = arg.length; i > 0; i--) {
            // walk the string in reverse
            reverse += arg[i - 1];
            if (quoteHit && arg[i - 1] === '\\') {
                reverse += '\\';
            }
            else if (arg[i - 1] === '"') {
                quoteHit = true;
                reverse += '\\';
            }
            else {
                quoteHit = false;
            }
        }
        reverse += '"';
        return reverse
            .split('')
            .reverse()
            .join('');
    }
    _cloneExecOptions(options) {
        options = options || {};
        const result = {
            cwd: options.cwd || process.cwd(),
            env: options.env || process.env,
            silent: options.silent || false,
            windowsVerbatimArguments: options.windowsVerbatimArguments || false,
            failOnStdErr: options.failOnStdErr || false,
            ignoreReturnCode: options.ignoreReturnCode || false,
            delay: options.delay || 10000
        };
        result.outStream = options.outStream || process.stdout;
        result.errStream = options.errStream || process.stderr;
        return result;
    }
    _getSpawnOptions(options, toolPath) {
        options = options || {};
        const result = {};
        result.cwd = options.cwd;
        result.env = options.env;
        result['windowsVerbatimArguments'] =
            options.windowsVerbatimArguments || this._isCmdFile();
        if (options.windowsVerbatimArguments) {
            result.argv0 = `"${toolPath}"`;
        }
        result.detached = options.detached;
        if (options.detached) {
            result.stdio = 'ignore';
        }
        return result;
    }
    /**
     * Exec a tool.
     * Output will be streamed to the live console.
     * Returns promise with return code
     *
     * @param     tool     path to tool to exec
     * @param     options  optional exec options.  See ExecOptions
     * @returns   number
     */
    exec() {
        return __awaiter(this, void 0, void 0, function* () {
            // root the tool path if it is unrooted and contains relative pathing
            if (!ioUtil.isRooted(this.toolPath) &&
                (this.toolPath.includes('/') ||
                    (IS_WINDOWS && this.toolPath.includes('\\')))) {
                // prefer options.cwd if it is specified, however options.cwd may also need to be rooted
                this.toolPath = path.resolve(process.cwd(), this.options.cwd || process.cwd(), this.toolPath);
            }
            // if the tool is only a file name, then resolve it from the PATH
            // otherwise verify it exists (add extension on Windows if necessary)
            this.toolPath = yield io.which(this.toolPath, true);
            return new Promise((resolve, reject) => __awaiter(this, void 0, void 0, function* () {
                this._debug(`exec tool: ${this.toolPath}`);
                this._debug('arguments:');
                for (const arg of this.args) {
                    this._debug(`   ${arg}`);
                }
                const optionsNonNull = this._cloneExecOptions(this.options);
                if (!optionsNonNull.silent && optionsNonNull.outStream) {
                    optionsNonNull.outStream.write(this._getCommandString(optionsNonNull) + os.EOL);
                }
                const state = new ExecState(optionsNonNull, this.toolPath);
                state.on('debug', (message) => {
                    this._debug(message);
                });
                if (this.options.cwd && !(yield ioUtil.exists(this.options.cwd))) {
                    return reject(new Error(`The cwd: ${this.options.cwd} does not exist!`));
                }
                const fileName = this._getSpawnFileName();
                const cp = child.spawn(fileName, this._getSpawnArgs(optionsNonNull), this._getSpawnOptions(this.options, fileName));
                let stdbuffer = '';
                if (cp.stdout) {
                    cp.stdout.on('data', (data) => {
                        if (this.options.listeners && this.options.listeners.stdout) {
                            this.options.listeners.stdout(data);
                        }
                        if (!optionsNonNull.silent && optionsNonNull.outStream) {
                            optionsNonNull.outStream.write(data);
                        }
                        stdbuffer = this._processLineBuffer(data, stdbuffer, (line) => {
                            if (this.options.listeners && this.options.listeners.stdline) {
                                this.options.listeners.stdline(line);
                            }
                        });
                    });
                }
                let errbuffer = '';
                if (cp.stderr) {
                    cp.stderr.on('data', (data) => {
                        state.processStderr = true;
                        if (this.options.listeners && this.options.listeners.stderr) {
                            this.options.listeners.stderr(data);
                        }
                        if (!optionsNonNull.silent &&
                            optionsNonNull.errStream &&
                            optionsNonNull.outStream) {
                            const s = optionsNonNull.failOnStdErr
                                ? optionsNonNull.errStream
                                : optionsNonNull.outStream;
                            s.write(data);
                        }
                        errbuffer = this._processLineBuffer(data, errbuffer, (line) => {
                            if (this.options.listeners && this.options.listeners.errline) {
                                this.options.listeners.errline(line);
                            }
                        });
                    });
                }
                cp.on('error', (err) => {
                    state.processError = err.message;
                    state.processExited = true;
                    state.processClosed = true;
                    state.CheckComplete();
                });
                cp.on('exit', (code) => {
                    state.processExitCode = code;
                    state.processExited = true;
                    this._debug(`Exit code ${code} received from tool '${this.toolPath}'`);
                    state.CheckComplete();
                });
                cp.on('close', (code) => {
                    state.processExitCode = code;
                    state.processExited = true;
                    state.processClosed = true;
                    this._debug(`STDIO streams have closed for tool '${this.toolPath}'`);
                    state.CheckComplete();
                });
                state.on('done', (error, exitCode) => {
                    if (stdbuffer.length > 0) {
                        this.emit('stdline', stdbuffer);
                    }
                    if (errbuffer.length > 0) {
                        this.emit('errline', errbuffer);
                    }
                    cp.removeAllListeners();
                    if (error) {
                        reject(error);
                    }
                    else {
                        resolve(exitCode);
                    }
                });
                if (this.options.input) {
                    if (!cp.stdin) {
                        throw new Error('child process missing stdin');
                    }
                    cp.stdin.end(this.options.input);
                }
            }));
        });
    }
}
exports.ToolRunner = ToolRunner;
/**
 * Convert an arg string to an array of args. Handles escaping
 *
 * @param    argString   string of arguments
 * @returns  string[]    array of arguments
 */
function argStringToArray(argString) {
    const args = [];
    let inQuotes = false;
    let escaped = false;
    let arg = '';
    function append(c) {
        // we only escape double quotes.
        if (escaped && c !== '"') {
            arg += '\\';
        }
        arg += c;
        escaped = false;
    }
    for (let i = 0; i < argString.length; i++) {
        const c = argString.charAt(i);
        if (c === '"') {
            if (!escaped) {
                inQuotes = !inQuotes;
            }
            else {
                append(c);
            }
            continue;
        }
        if (c === '\\' && escaped) {
            append(c);
            continue;
        }
        if (c === '\\' && inQuotes) {
            escaped = true;
            continue;
        }
        if (c === ' ' && !inQuotes) {
            if (arg.length > 0) {
                args.push(arg);
                arg = '';
            }
            continue;
        }
        append(c);
    }
    if (arg.length > 0) {
        args.push(arg.trim());
    }
    return args;
}
exports.argStringToArray = argStringToArray;
class ExecState extends events.EventEmitter {
    constructor(options, toolPath) {
        super();
        this.processClosed = false; // tracks whether the process has exited and stdio is closed
        this.processError = '';
        this.processExitCode = 0;
        this.processExited = false; // tracks whether the process has exited
        this.processStderr = false; // tracks whether stderr was written to
        this.delay = 10000; // 10 seconds
        this.done = false;
        this.timeout = null;
        if (!toolPath) {
            throw new Error('toolPath must not be empty');
        }
        this.options = options;
        this.toolPath = toolPath;
        if (options.delay) {
            this.delay = options.delay;
        }
    }
    CheckComplete() {
        if (this.done) {
            return;
        }
        if (this.processClosed) {
            this._setResult();
        }
        else if (this.processExited) {
            this.timeout = timers_1.setTimeout(ExecState.HandleTimeout, this.delay, this);
        }
    }
    _debug(message) {
        this.emit('debug', message);
    }
    _setResult() {
        // determine whether there is an error
        let error;
        if (this.processExited) {
            if (this.processError) {
                error = new Error(`There was an error when attempting to execute the process '${this.toolPath}'. This may indicate the process failed to start. Error: ${this.processError}`);
            }
            else if (this.processExitCode !== 0 && !this.options.ignoreReturnCode) {
                error = new Error(`The process '${this.toolPath}' failed with exit code ${this.processExitCode}`);
            }
            else if (this.processStderr && this.options.failOnStdErr) {
                error = new Error(`The process '${this.toolPath}' failed because one or more lines were written to the STDERR stream`);
            }
        }
        // clear the timeout
        if (this.timeout) {
            clearTimeout(this.timeout);
            this.timeout = null;
        }
        this.done = true;
        this.emit('done', error, this.processExitCode);
    }
    static HandleTimeout(state) {
        if (state.done) {
            return;
        }
        if (!state.processClosed && state.processExited) {
            const message = `The STDIO streams did not close within ${state.delay /
                1000} seconds of the exit event from process '${state.toolPath}'. This may indicate a child process inherited the STDIO streams and has not yet exited.`;
            state._debug(message);
        }
        state._setResult();
    }
}
//# sourceMappingURL=toolrunner.js.map

/***/ }),

/***/ 526:
/***/ (function(__unused_webpack_module, exports) {

"use strict";

var __awaiter = (this && this.__awaiter) || function (thisArg, _arguments, P, generator) {
    function adopt(value) { return value instanceof P ? value : new P(function (resolve) { resolve(value); }); }
    return new (P || (P = Promise))(function (resolve, reject) {
        function fulfilled(value) { try { step(generator.next(value)); } catch (e) { reject(e); } }
        function rejected(value) { try { step(generator["throw"](value)); } catch (e) { reject(e); } }
        function step(result) { result.done ? resolve(result.value) : adopt(result.value).then(fulfilled, rejected); }
        step((generator = generator.apply(thisArg, _arguments || [])).next());
    });
};
Object.defineProperty(exports, "__esModule", ({ value: true }));
exports.PersonalAccessTokenCredentialHandler = exports.BearerCredentialHandler = exports.BasicCredentialHandler = void 0;
class BasicCredentialHandler {
    constructor(username, password) {
        this.username = username;
        this.password = password;
    }
    prepareRequest(options) {
        if (!options.headers) {
            throw Error('The request has no headers');
        }
        options.headers['Authorization'] = `Basic ${Buffer.from(`${this.username}:${this.password}`).toString('base64')}`;
    }
    // This handler cannot handle 401
    canHandleAuthentication() {
        return false;
    }
    handleAuthentication() {
        return __awaiter(this, void 0, void 0, function* () {
            throw new Error('not implemented');
        });
    }
}
exports.BasicCredentialHandler = BasicCredentialHandler;
class BearerCredentialHandler {
    constructor(token) {
        this.token = token;
    }
    // currently implements pre-authorization
    // TODO: support preAuth = false where it hooks on 401
    prepareRequest(options) {
        if (!options.headers) {
            throw Error('The request has no headers');
        }
        options.headers['Authorization'] = `Bearer ${this.token}`;
    }
    // This handler cannot handle 401
    canHandleAuthentication() {
        return false;
    }
    handleAuthentication() {
        return __awaiter(this, void 0, void 0, function* () {
            throw new Error('not implemented');
        });
    }
}
exports.BearerCredentialHandler = BearerCredentialHandler;
class PersonalAccessTokenCredentialHandler {
    constructor(token) {
        this.token = token;
    }
    // currently implements pre-authorization
    // TODO: support preAuth = false where it hooks on 401
    prepareRequest(options) {
        if (!options.headers) {
            throw Error('The request has no headers');
        }
        options.headers['Authorization'] = `Basic ${Buffer.from(`PAT:${this.token}`).toString('base64')}`;
    }
    // This handler cannot handle 401
    canHandleAuthentication() {
        return false;
    }
    handleAuthentication() {
        return __awaiter(this, void 0, void 0, function* () {
            throw new Error('not implemented');
        });
    }
}
exports.PersonalAccessTokenCredentialHandler = PersonalAccessTokenCredentialHandler;
//# sourceMappingURL=auth.js.map

/***/ }),

/***/ 255:
/***/ (function(__unused_webpack_module, exports, __nccwpck_require__) {

"use strict";

/* eslint-disable @typescript-eslint/no-explicit-any */
var __createBinding = (this && this.__createBinding) || (Object.create ? (function(o, m, k, k2) {
    if (k2 === undefined) k2 = k;
    Object.defineProperty(o, k2, { enumerable: true, get: function() { return m[k]; } });
}) : (function(o, m, k, k2) {
    if (k2 === undefined) k2 = k;
    o[k2] = m[k];
}));
var __setModuleDefault = (this && this.__setModuleDefault) || (Object.create ? (function(o, v) {
    Object.defineProperty(o, "default", { enumerable: true, value: v });
}) : function(o, v) {
    o["default"] = v;
});
var __importStar = (this && this.__importStar) || function (mod) {
    if (mod && mod.__esModule) return mod;
    var result = {};
    if (mod != null) for (var k in mod) if (k !== "default" && Object.hasOwnProperty.call(mod, k)) __createBinding(result, mod, k);
    __setModuleDefault(result, mod);
    return result;
};
var __awaiter = (this && this.__awaiter) || function (thisArg, _arguments, P, generator) {
    function adopt(value) { return value instanceof P ? value : new P(function (resolve) { resolve(value); }); }
    return new (P || (P = Promise))(function (resolve, reject) {
        function fulfilled(value) { try { step(generator.next(value)); } catch (e) { reject(e); } }
        function rejected(value) { try { step(generator["throw"](value)); } catch (e) { reject(e); } }
        function step(result) { result.done ? resolve(result.value) : adopt(result.value).then(fulfilled, rejected); }
        step((generator = generator.apply(thisArg, _arguments || [])).next());
    });
};
Object.defineProperty(exports, "__esModule", ({ value: true }));
exports.HttpClient = exports.isHttps = exports.HttpClientResponse = exports.HttpClientError = exports.getProxyUrl = exports.MediaTypes = exports.Headers = exports.HttpCodes = void 0;
const http = __importStar(__nccwpck_require__(605));
const https = __importStar(__nccwpck_require__(211));
const pm = __importStar(__nccwpck_require__(835));
const tunnel = __importStar(__nccwpck_require__(294));
var HttpCodes;
(function (HttpCodes) {
    HttpCodes[HttpCodes["OK"] = 200] = "OK";
    HttpCodes[HttpCodes["MultipleChoices"] = 300] = "MultipleChoices";
    HttpCodes[HttpCodes["MovedPermanently"] = 301] = "MovedPermanently";
    HttpCodes[HttpCodes["ResourceMoved"] = 302] = "ResourceMoved";
    HttpCodes[HttpCodes["SeeOther"] = 303] = "SeeOther";
    HttpCodes[HttpCodes["NotModified"] = 304] = "NotModified";
    HttpCodes[HttpCodes["UseProxy"] = 305] = "UseProxy";
    HttpCodes[HttpCodes["SwitchProxy"] = 306] = "SwitchProxy";
    HttpCodes[HttpCodes["TemporaryRedirect"] = 307] = "TemporaryRedirect";
    HttpCodes[HttpCodes["PermanentRedirect"] = 308] = "PermanentRedirect";
    HttpCodes[HttpCodes["BadRequest"] = 400] = "BadRequest";
    HttpCodes[HttpCodes["Unauthorized"] = 401] = "Unauthorized";
    HttpCodes[HttpCodes["PaymentRequired"] = 402] = "PaymentRequired";
    HttpCodes[HttpCodes["Forbidden"] = 403] = "Forbidden";
    HttpCodes[HttpCodes["NotFound"] = 404] = "NotFound";
    HttpCodes[HttpCodes["MethodNotAllowed"] = 405] = "MethodNotAllowed";
    HttpCodes[HttpCodes["NotAcceptable"] = 406] = "NotAcceptable";
    HttpCodes[HttpCodes["ProxyAuthenticationRequired"] = 407] = "ProxyAuthenticationRequired";
    HttpCodes[HttpCodes["RequestTimeout"] = 408] = "RequestTimeout";
    HttpCodes[HttpCodes["Conflict"] = 409] = "Conflict";
    HttpCodes[HttpCodes["Gone"] = 410] = "Gone";
    HttpCodes[HttpCodes["TooManyRequests"] = 429] = "TooManyRequests";
    HttpCodes[HttpCodes["InternalServerError"] = 500] = "InternalServerError";
    HttpCodes[HttpCodes["NotImplemented"] = 501] = "NotImplemented";
    HttpCodes[HttpCodes["BadGateway"] = 502] = "BadGateway";
    HttpCodes[HttpCodes["ServiceUnavailable"] = 503] = "ServiceUnavailable";
    HttpCodes[HttpCodes["GatewayTimeout"] = 504] = "GatewayTimeout";
})(HttpCodes = exports.HttpCodes || (exports.HttpCodes = {}));
var Headers;
(function (Headers) {
    Headers["Accept"] = "accept";
    Headers["ContentType"] = "content-type";
})(Headers = exports.Headers || (exports.Headers = {}));
var MediaTypes;
(function (MediaTypes) {
    MediaTypes["ApplicationJson"] = "application/json";
})(MediaTypes = exports.MediaTypes || (exports.MediaTypes = {}));
/**
 * Returns the proxy URL, depending upon the supplied url and proxy environment variables.
 * @param serverUrl  The server URL where the request will be sent. For example, https://api.github.com
 */
function getProxyUrl(serverUrl) {
    const proxyUrl = pm.getProxyUrl(new URL(serverUrl));
    return proxyUrl ? proxyUrl.href : '';
}
exports.getProxyUrl = getProxyUrl;
const HttpRedirectCodes = [
    HttpCodes.MovedPermanently,
    HttpCodes.ResourceMoved,
    HttpCodes.SeeOther,
    HttpCodes.TemporaryRedirect,
    HttpCodes.PermanentRedirect
];
const HttpResponseRetryCodes = [
    HttpCodes.BadGateway,
    HttpCodes.ServiceUnavailable,
    HttpCodes.GatewayTimeout
];
const RetryableHttpVerbs = ['OPTIONS', 'GET', 'DELETE', 'HEAD'];
const ExponentialBackoffCeiling = 10;
const ExponentialBackoffTimeSlice = 5;
class HttpClientError extends Error {
    constructor(message, statusCode) {
        super(message);
        this.name = 'HttpClientError';
        this.statusCode = statusCode;
        Object.setPrototypeOf(this, HttpClientError.prototype);
    }
}
exports.HttpClientError = HttpClientError;
class HttpClientResponse {
    constructor(message) {
        this.message = message;
    }
    readBody() {
        return __awaiter(this, void 0, void 0, function* () {
            return new Promise((resolve) => __awaiter(this, void 0, void 0, function* () {
                let output = Buffer.alloc(0);
                this.message.on('data', (chunk) => {
                    output = Buffer.concat([output, chunk]);
                });
                this.message.on('end', () => {
                    resolve(output.toString());
                });
            }));
        });
    }
}
exports.HttpClientResponse = HttpClientResponse;
function isHttps(requestUrl) {
    const parsedUrl = new URL(requestUrl);
    return parsedUrl.protocol === 'https:';
}
exports.isHttps = isHttps;
class HttpClient {
    constructor(userAgent, handlers, requestOptions) {
        this._ignoreSslError = false;
        this._allowRedirects = true;
        this._allowRedirectDowngrade = false;
        this._maxRedirects = 50;
        this._allowRetries = false;
        this._maxRetries = 1;
        this._keepAlive = false;
        this._disposed = false;
        this.userAgent = userAgent;
        this.handlers = handlers || [];
        this.requestOptions = requestOptions;
        if (requestOptions) {
            if (requestOptions.ignoreSslError != null) {
                this._ignoreSslError = requestOptions.ignoreSslError;
            }
            this._socketTimeout = requestOptions.socketTimeout;
            if (requestOptions.allowRedirects != null) {
                this._allowRedirects = requestOptions.allowRedirects;
            }
            if (requestOptions.allowRedirectDowngrade != null) {
                this._allowRedirectDowngrade = requestOptions.allowRedirectDowngrade;
            }
            if (requestOptions.maxRedirects != null) {
                this._maxRedirects = Math.max(requestOptions.maxRedirects, 0);
            }
            if (requestOptions.keepAlive != null) {
                this._keepAlive = requestOptions.keepAlive;
            }
            if (requestOptions.allowRetries != null) {
                this._allowRetries = requestOptions.allowRetries;
            }
            if (requestOptions.maxRetries != null) {
                this._maxRetries = requestOptions.maxRetries;
            }
        }
    }
    options(requestUrl, additionalHeaders) {
        return __awaiter(this, void 0, void 0, function* () {
            return this.request('OPTIONS', requestUrl, null, additionalHeaders || {});
        });
    }
    get(requestUrl, additionalHeaders) {
        return __awaiter(this, void 0, void 0, function* () {
            return this.request('GET', requestUrl, null, additionalHeaders || {});
        });
    }
    del(requestUrl, additionalHeaders) {
        return __awaiter(this, void 0, void 0, function* () {
            return this.request('DELETE', requestUrl, null, additionalHeaders || {});
        });
    }
    post(requestUrl, data, additionalHeaders) {
        return __awaiter(this, void 0, void 0, function* () {
            return this.request('POST', requestUrl, data, additionalHeaders || {});
        });
    }
    patch(requestUrl, data, additionalHeaders) {
        return __awaiter(this, void 0, void 0, function* () {
            return this.request('PATCH', requestUrl, data, additionalHeaders || {});
        });
    }
    put(requestUrl, data, additionalHeaders) {
        return __awaiter(this, void 0, void 0, function* () {
            return this.request('PUT', requestUrl, data, additionalHeaders || {});
        });
    }
    head(requestUrl, additionalHeaders) {
        return __awaiter(this, void 0, void 0, function* () {
            return this.request('HEAD', requestUrl, null, additionalHeaders || {});
        });
    }
    sendStream(verb, requestUrl, stream, additionalHeaders) {
        return __awaiter(this, void 0, void 0, function* () {
            return this.request(verb, requestUrl, stream, additionalHeaders);
        });
    }
    /**
     * Gets a typed object from an endpoint
     * Be aware that not found returns a null.  Other errors (4xx, 5xx) reject the promise
     */
    getJson(requestUrl, additionalHeaders = {}) {
        return __awaiter(this, void 0, void 0, function* () {
            additionalHeaders[Headers.Accept] = this._getExistingOrDefaultHeader(additionalHeaders, Headers.Accept, MediaTypes.ApplicationJson);
            const res = yield this.get(requestUrl, additionalHeaders);
            return this._processResponse(res, this.requestOptions);
        });
    }
    postJson(requestUrl, obj, additionalHeaders = {}) {
        return __awaiter(this, void 0, void 0, function* () {
            const data = JSON.stringify(obj, null, 2);
            additionalHeaders[Headers.Accept] = this._getExistingOrDefaultHeader(additionalHeaders, Headers.Accept, MediaTypes.ApplicationJson);
            additionalHeaders[Headers.ContentType] = this._getExistingOrDefaultHeader(additionalHeaders, Headers.ContentType, MediaTypes.ApplicationJson);
            const res = yield this.post(requestUrl, data, additionalHeaders);
            return this._processResponse(res, this.requestOptions);
        });
    }
    putJson(requestUrl, obj, additionalHeaders = {}) {
        return __awaiter(this, void 0, void 0, function* () {
            const data = JSON.stringify(obj, null, 2);
            additionalHeaders[Headers.Accept] = this._getExistingOrDefaultHeader(additionalHeaders, Headers.Accept, MediaTypes.ApplicationJson);
            additionalHeaders[Headers.ContentType] = this._getExistingOrDefaultHeader(additionalHeaders, Headers.ContentType, MediaTypes.ApplicationJson);
            const res = yield this.put(requestUrl, data, additionalHeaders);
            return this._processResponse(res, this.requestOptions);
        });
    }
    patchJson(requestUrl, obj, additionalHeaders = {}) {
        return __awaiter(this, void 0, void 0, function* () {
            const data = JSON.stringify(obj, null, 2);
            additionalHeaders[Headers.Accept] = this._getExistingOrDefaultHeader(additionalHeaders, Headers.Accept, MediaTypes.ApplicationJson);
            additionalHeaders[Headers.ContentType] = this._getExistingOrDefaultHeader(additionalHeaders, Headers.ContentType, MediaTypes.ApplicationJson);
            const res = yield this.patch(requestUrl, data, additionalHeaders);
            return this._processResponse(res, this.requestOptions);
        });
    }
    /**
     * Makes a raw http request.
     * All other methods such as get, post, patch, and request ultimately call this.
     * Prefer get, del, post and patch
     */
    request(verb, requestUrl, data, headers) {
        return __awaiter(this, void 0, void 0, function* () {
            if (this._disposed) {
                throw new Error('Client has already been disposed.');
            }
            const parsedUrl = new URL(requestUrl);
            let info = this._prepareRequest(verb, parsedUrl, headers);
            // Only perform retries on reads since writes may not be idempotent.
            const maxTries = this._allowRetries && RetryableHttpVerbs.includes(verb)
                ? this._maxRetries + 1
                : 1;
            let numTries = 0;
            let response;
            do {
                response = yield this.requestRaw(info, data);
                // Check if it's an authentication challenge
                if (response &&
                    response.message &&
                    response.message.statusCode === HttpCodes.Unauthorized) {
                    let authenticationHandler;
                    for (const handler of this.handlers) {
                        if (handler.canHandleAuthentication(response)) {
                            authenticationHandler = handler;
                            break;
                        }
                    }
                    if (authenticationHandler) {
                        return authenticationHandler.handleAuthentication(this, info, data);
                    }
                    else {
                        // We have received an unauthorized response but have no handlers to handle it.
                        // Let the response return to the caller.
                        return response;
                    }
                }
                let redirectsRemaining = this._maxRedirects;
                while (response.message.statusCode &&
                    HttpRedirectCodes.includes(response.message.statusCode) &&
                    this._allowRedirects &&
                    redirectsRemaining > 0) {
                    const redirectUrl = response.message.headers['location'];
                    if (!redirectUrl) {
                        // if there's no location to redirect to, we won't
                        break;
                    }
                    const parsedRedirectUrl = new URL(redirectUrl);
                    if (parsedUrl.protocol === 'https:' &&
                        parsedUrl.protocol !== parsedRedirectUrl.protocol &&
                        !this._allowRedirectDowngrade) {
                        throw new Error('Redirect from HTTPS to HTTP protocol. This downgrade is not allowed for security reasons. If you want to allow this behavior, set the allowRedirectDowngrade option to true.');
                    }
                    // we need to finish reading the response before reassigning response
                    // which will leak the open socket.
                    yield response.readBody();
                    // strip authorization header if redirected to a different hostname
                    if (parsedRedirectUrl.hostname !== parsedUrl.hostname) {
                        for (const header in headers) {
                            // header names are case insensitive
                            if (header.toLowerCase() === 'authorization') {
                                delete headers[header];
                            }
                        }
                    }
                    // let's make the request with the new redirectUrl
                    info = this._prepareRequest(verb, parsedRedirectUrl, headers);
                    response = yield this.requestRaw(info, data);
                    redirectsRemaining--;
                }
                if (!response.message.statusCode ||
                    !HttpResponseRetryCodes.includes(response.message.statusCode)) {
                    // If not a retry code, return immediately instead of retrying
                    return response;
                }
                numTries += 1;
                if (numTries < maxTries) {
                    yield response.readBody();
                    yield this._performExponentialBackoff(numTries);
                }
            } while (numTries < maxTries);
            return response;
        });
    }
    /**
     * Needs to be called if keepAlive is set to true in request options.
     */
    dispose() {
        if (this._agent) {
            this._agent.destroy();
        }
        this._disposed = true;
    }
    /**
     * Raw request.
     * @param info
     * @param data
     */
    requestRaw(info, data) {
        return __awaiter(this, void 0, void 0, function* () {
            return new Promise((resolve, reject) => {
                function callbackForResult(err, res) {
                    if (err) {
                        reject(err);
                    }
                    else if (!res) {
                        // If `err` is not passed, then `res` must be passed.
                        reject(new Error('Unknown error'));
                    }
                    else {
                        resolve(res);
                    }
                }
                this.requestRawWithCallback(info, data, callbackForResult);
            });
        });
    }
    /**
     * Raw request with callback.
     * @param info
     * @param data
     * @param onResult
     */
    requestRawWithCallback(info, data, onResult) {
        if (typeof data === 'string') {
            if (!info.options.headers) {
                info.options.headers = {};
            }
            info.options.headers['Content-Length'] = Buffer.byteLength(data, 'utf8');
        }
        let callbackCalled = false;
        function handleResult(err, res) {
            if (!callbackCalled) {
                callbackCalled = true;
                onResult(err, res);
            }
        }
        const req = info.httpModule.request(info.options, (msg) => {
            const res = new HttpClientResponse(msg);
            handleResult(undefined, res);
        });
        let socket;
        req.on('socket', sock => {
            socket = sock;
        });
        // If we ever get disconnected, we want the socket to timeout eventually
        req.setTimeout(this._socketTimeout || 3 * 60000, () => {
            if (socket) {
                socket.end();
            }
            handleResult(new Error(`Request timeout: ${info.options.path}`));
        });
        req.on('error', function (err) {
            // err has statusCode property
            // res should have headers
            handleResult(err);
        });
        if (data && typeof data === 'string') {
            req.write(data, 'utf8');
        }
        if (data && typeof data !== 'string') {
            data.on('close', function () {
                req.end();
            });
            data.pipe(req);
        }
        else {
            req.end();
        }
    }
    /**
     * Gets an http agent. This function is useful when you need an http agent that handles
     * routing through a proxy server - depending upon the url and proxy environment variables.
     * @param serverUrl  The server URL where the request will be sent. For example, https://api.github.com
     */
    getAgent(serverUrl) {
        const parsedUrl = new URL(serverUrl);
        return this._getAgent(parsedUrl);
    }
    _prepareRequest(method, requestUrl, headers) {
        const info = {};
        info.parsedUrl = requestUrl;
        const usingSsl = info.parsedUrl.protocol === 'https:';
        info.httpModule = usingSsl ? https : http;
        const defaultPort = usingSsl ? 443 : 80;
        info.options = {};
        info.options.host = info.parsedUrl.hostname;
        info.options.port = info.parsedUrl.port
            ? parseInt(info.parsedUrl.port)
            : defaultPort;
        info.options.path =
            (info.parsedUrl.pathname || '') + (info.parsedUrl.search || '');
        info.options.method = method;
        info.options.headers = this._mergeHeaders(headers);
        if (this.userAgent != null) {
            info.options.headers['user-agent'] = this.userAgent;
        }
        info.options.agent = this._getAgent(info.parsedUrl);
        // gives handlers an opportunity to participate
        if (this.handlers) {
            for (const handler of this.handlers) {
                handler.prepareRequest(info.options);
            }
        }
        return info;
    }
    _mergeHeaders(headers) {
        if (this.requestOptions && this.requestOptions.headers) {
            return Object.assign({}, lowercaseKeys(this.requestOptions.headers), lowercaseKeys(headers || {}));
        }
        return lowercaseKeys(headers || {});
    }
    _getExistingOrDefaultHeader(additionalHeaders, header, _default) {
        let clientHeader;
        if (this.requestOptions && this.requestOptions.headers) {
            clientHeader = lowercaseKeys(this.requestOptions.headers)[header];
        }
        return additionalHeaders[header] || clientHeader || _default;
    }
    _getAgent(parsedUrl) {
        let agent;
        const proxyUrl = pm.getProxyUrl(parsedUrl);
        const useProxy = proxyUrl && proxyUrl.hostname;
        if (this._keepAlive && useProxy) {
            agent = this._proxyAgent;
        }
        if (this._keepAlive && !useProxy) {
            agent = this._agent;
        }
        // if agent is already assigned use that agent.
        if (agent) {
            return agent;
        }
        const usingSsl = parsedUrl.protocol === 'https:';
        let maxSockets = 100;
        if (this.requestOptions) {
            maxSockets = this.requestOptions.maxSockets || http.globalAgent.maxSockets;
        }
        // This is `useProxy` again, but we need to check `proxyURl` directly for TypeScripts's flow analysis.
        if (proxyUrl && proxyUrl.hostname) {
            const agentOptions = {
                maxSockets,
                keepAlive: this._keepAlive,
                proxy: Object.assign(Object.assign({}, ((proxyUrl.username || proxyUrl.password) && {
                    proxyAuth: `${proxyUrl.username}:${proxyUrl.password}`
                })), { host: proxyUrl.hostname, port: proxyUrl.port })
            };
            let tunnelAgent;
            const overHttps = proxyUrl.protocol === 'https:';
            if (usingSsl) {
                tunnelAgent = overHttps ? tunnel.httpsOverHttps : tunnel.httpsOverHttp;
            }
            else {
                tunnelAgent = overHttps ? tunnel.httpOverHttps : tunnel.httpOverHttp;
            }
            agent = tunnelAgent(agentOptions);
            this._proxyAgent = agent;
        }
        // if reusing agent across request and tunneling agent isn't assigned create a new agent
        if (this._keepAlive && !agent) {
            const options = { keepAlive: this._keepAlive, maxSockets };
            agent = usingSsl ? new https.Agent(options) : new http.Agent(options);
            this._agent = agent;
        }
        // if not using private agent and tunnel agent isn't setup then use global agent
        if (!agent) {
            agent = usingSsl ? https.globalAgent : http.globalAgent;
        }
        if (usingSsl && this._ignoreSslError) {
            // we don't want to set NODE_TLS_REJECT_UNAUTHORIZED=0 since that will affect request for entire process
            // http.RequestOptions doesn't expose a way to modify RequestOptions.agent.options
            // we have to cast it to any and change it directly
            agent.options = Object.assign(agent.options || {}, {
                rejectUnauthorized: false
            });
        }
        return agent;
    }
    _performExponentialBackoff(retryNumber) {
        return __awaiter(this, void 0, void 0, function* () {
            retryNumber = Math.min(ExponentialBackoffCeiling, retryNumber);
            const ms = ExponentialBackoffTimeSlice * Math.pow(2, retryNumber);
            return new Promise(resolve => setTimeout(() => resolve(), ms));
        });
    }
    _processResponse(res, options) {
        return __awaiter(this, void 0, void 0, function* () {
            return new Promise((resolve, reject) => __awaiter(this, void 0, void 0, function* () {
                const statusCode = res.message.statusCode || 0;
                const response = {
                    statusCode,
                    result: null,
                    headers: {}
                };
                // not found leads to null obj returned
                if (statusCode === HttpCodes.NotFound) {
                    resolve(response);
                }
                // get the result from the body
                function dateTimeDeserializer(key, value) {
                    if (typeof value === 'string') {
                        const a = new Date(value);
                        if (!isNaN(a.valueOf())) {
                            return a;
                        }
                    }
                    return value;
                }
                let obj;
                let contents;
                try {
                    contents = yield res.readBody();
                    if (contents && contents.length > 0) {
                        if (options && options.deserializeDates) {
                            obj = JSON.parse(contents, dateTimeDeserializer);
                        }
                        else {
                            obj = JSON.parse(contents);
                        }
                        response.result = obj;
                    }
                    response.headers = res.message.headers;
                }
                catch (err) {
                    // Invalid resource (contents not json);  leaving result obj null
                }
                // note that 3xx redirects are handled by the http layer.
                if (statusCode > 299) {
                    let msg;
                    // if exception/error in body, attempt to get better error
                    if (obj && obj.message) {
                        msg = obj.message;
                    }
                    else if (contents && contents.length > 0) {
                        // it may be the case that the exception is in the body message as string
                        msg = contents;
                    }
                    else {
                        msg = `Failed request: (${statusCode})`;
                    }
                    const err = new HttpClientError(msg, statusCode);
                    err.result = response.result;
                    reject(err);
                }
                else {
                    resolve(response);
                }
            }));
        });
    }
}
exports.HttpClient = HttpClient;
const lowercaseKeys = (obj) => Object.keys(obj).reduce((c, k) => ((c[k.toLowerCase()] = obj[k]), c), {});
//# sourceMappingURL=index.js.map

/***/ }),

/***/ 835:
/***/ ((__unused_webpack_module, exports) => {

"use strict";

Object.defineProperty(exports, "__esModule", ({ value: true }));
exports.checkBypass = exports.getProxyUrl = void 0;
function getProxyUrl(reqUrl) {
    const usingSsl = reqUrl.protocol === 'https:';
    if (checkBypass(reqUrl)) {
        return undefined;
    }
    const proxyVar = (() => {
        if (usingSsl) {
            return process.env['https_proxy'] || process.env['HTTPS_PROXY'];
        }
        else {
            return process.env['http_proxy'] || process.env['HTTP_PROXY'];
        }
    })();
    if (proxyVar) {
        return new URL(proxyVar);
    }
    else {
        return undefined;
    }
}
exports.getProxyUrl = getProxyUrl;
function checkBypass(reqUrl) {
    if (!reqUrl.hostname) {
        return false;
    }
    const noProxy = process.env['no_proxy'] || process.env['NO_PROXY'] || '';
    if (!noProxy) {
        return false;
    }
    // Determine the request port
    let reqPort;
    if (reqUrl.port) {
        reqPort = Number(reqUrl.port);
    }
    else if (reqUrl.protocol === 'http:') {
        reqPort = 80;
    }
    else if (reqUrl.protocol === 'https:') {
        reqPort = 443;
    }
    // Format the request hostname and hostname with port
    const upperReqHosts = [reqUrl.hostname.toUpperCase()];
    if (typeof reqPort === 'number') {
        upperReqHosts.push(`${upperReqHosts[0]}:${reqPort}`);
    }
    // Compare request host against noproxy
    for (const upperNoProxyItem of noProxy
        .split(',')
        .map(x => x.trim().toUpperCase())
        .filter(x => x)) {
        if (upperReqHosts.some(x => x === upperNoProxyItem)) {
            return true;
        }
    }
    return false;
}
exports.checkBypass = checkBypass;
//# sourceMappingURL=proxy.js.map

/***/ }),

/***/ 962:
/***/ (function(__unused_webpack_module, exports, __nccwpck_require__) {

"use strict";

var __createBinding = (this && this.__createBinding) || (Object.create ? (function(o, m, k, k2) {
    if (k2 === undefined) k2 = k;
    Object.defineProperty(o, k2, { enumerable: true, get: function() { return m[k]; } });
}) : (function(o, m, k, k2) {
    if (k2 === undefined) k2 = k;
    o[k2] = m[k];
}));
var __setModuleDefault = (this && this.__setModuleDefault) || (Object.create ? (function(o, v) {
    Object.defineProperty(o, "default", { enumerable: true, value: v });
}) : function(o, v) {
    o["default"] = v;
});
var __importStar = (this && this.__importStar) || function (mod) {
    if (mod && mod.__esModule) return mod;
    var result = {};
    if (mod != null) for (var k in mod) if (k !== "default" && Object.hasOwnProperty.call(mod, k)) __createBinding(result, mod, k);
    __setModuleDefault(result, mod);
    return result;
};
var __awaiter = (this && this.__awaiter) || function (thisArg, _arguments, P, generator) {
    function adopt(value) { return value instanceof P ? value : new P(function (resolve) { resolve(value); }); }
    return new (P || (P = Promise))(function (resolve, reject) {
        function fulfilled(value) { try { step(generator.next(value)); } catch (e) { reject(e); } }
        function rejected(value) { try { step(generator["throw"](value)); } catch (e) { reject(e); } }
        function step(result) { result.done ? resolve(result.value) : adopt(result.value).then(fulfilled, rejected); }
        step((generator = generator.apply(thisArg, _arguments || [])).next());
    });
};
var _a;
Object.defineProperty(exports, "__esModule", ({ value: true }));
exports.getCmdPath = exports.tryGetExecutablePath = exports.isRooted = exports.isDirectory = exports.exists = exports.IS_WINDOWS = exports.unlink = exports.symlink = exports.stat = exports.rmdir = exports.rename = exports.readlink = exports.readdir = exports.mkdir = exports.lstat = exports.copyFile = exports.chmod = void 0;
const fs = __importStar(__nccwpck_require__(747));
const path = __importStar(__nccwpck_require__(622));
_a = fs.promises, exports.chmod = _a.chmod, exports.copyFile = _a.copyFile, exports.lstat = _a.lstat, exports.mkdir = _a.mkdir, exports.readdir = _a.readdir, exports.readlink = _a.readlink, exports.rename = _a.rename, exports.rmdir = _a.rmdir, exports.stat = _a.stat, exports.symlink = _a.symlink, exports.unlink = _a.unlink;
exports.IS_WINDOWS = process.platform === 'win32';
function exists(fsPath) {
    return __awaiter(this, void 0, void 0, function* () {
        try {
            yield exports.stat(fsPath);
        }
        catch (err) {
            if (err.code === 'ENOENT') {
                return false;
            }
            throw err;
        }
        return true;
    });
}
exports.exists = exists;
function isDirectory(fsPath, useStat = false) {
    return __awaiter(this, void 0, void 0, function* () {
        const stats = useStat ? yield exports.stat(fsPath) : yield exports.lstat(fsPath);
        return stats.isDirectory();
    });
}
exports.isDirectory = isDirectory;
/**
 * On OSX/Linux, true if path starts with '/'. On Windows, true for paths like:
 * \, \hello, \\hello\share, C:, and C:\hello (and corresponding alternate separator cases).
 */
function isRooted(p) {
    p = normalizeSeparators(p);
    if (!p) {
        throw new Error('isRooted() parameter "p" cannot be empty');
    }
    if (exports.IS_WINDOWS) {
        return (p.startsWith('\\') || /^[A-Z]:/i.test(p) // e.g. \ or \hello or \\hello
        ); // e.g. C: or C:\hello
    }
    return p.startsWith('/');
}
exports.isRooted = isRooted;
/**
 * Best effort attempt to determine whether a file exists and is executable.
 * @param filePath    file path to check
 * @param extensions  additional file extensions to try
 * @return if file exists and is executable, returns the file path. otherwise empty string.
 */
function tryGetExecutablePath(filePath, extensions) {
    return __awaiter(this, void 0, void 0, function* () {
        let stats = undefined;
        try {
            // test file exists
            stats = yield exports.stat(filePath);
        }
        catch (err) {
            if (err.code !== 'ENOENT') {
                // eslint-disable-next-line no-console
                console.log(`Unexpected error attempting to determine if executable file exists '${filePath}': ${err}`);
            }
        }
        if (stats && stats.isFile()) {
            if (exports.IS_WINDOWS) {
                // on Windows, test for valid extension
                const upperExt = path.extname(filePath).toUpperCase();
                if (extensions.some(validExt => validExt.toUpperCase() === upperExt)) {
                    return filePath;
                }
            }
            else {
                if (isUnixExecutable(stats)) {
                    return filePath;
                }
            }
        }
        // try each extension
        const originalFilePath = filePath;
        for (const extension of extensions) {
            filePath = originalFilePath + extension;
            stats = undefined;
            try {
                stats = yield exports.stat(filePath);
            }
            catch (err) {
                if (err.code !== 'ENOENT') {
                    // eslint-disable-next-line no-console
                    console.log(`Unexpected error attempting to determine if executable file exists '${filePath}': ${err}`);
                }
            }
            if (stats && stats.isFile()) {
                if (exports.IS_WINDOWS) {
                    // preserve the case of the actual file (since an extension was appended)
                    try {
                        const directory = path.dirname(filePath);
                        const upperName = path.basename(filePath).toUpperCase();
                        for (const actualName of yield exports.readdir(directory)) {
                            if (upperName === actualName.toUpperCase()) {
                                filePath = path.join(directory, actualName);
                                break;
                            }
                        }
                    }
                    catch (err) {
                        // eslint-disable-next-line no-console
                        console.log(`Unexpected error attempting to determine the actual case of the file '${filePath}': ${err}`);
                    }
                    return filePath;
                }
                else {
                    if (isUnixExecutable(stats)) {
                        return filePath;
                    }
                }
            }
        }
        return '';
    });
}
exports.tryGetExecutablePath = tryGetExecutablePath;
function normalizeSeparators(p) {
    p = p || '';
    if (exports.IS_WINDOWS) {
        // convert slashes on Windows
        p = p.replace(/\//g, '\\');
        // remove redundant slashes
        return p.replace(/\\\\+/g, '\\');
    }
    // remove redundant slashes
    return p.replace(/\/\/+/g, '/');
}
// on Mac/Linux, test the execute bit
//     R   W  X  R  W X R W X
//   256 128 64 32 16 8 4 2 1
function isUnixExecutable(stats) {
    return ((stats.mode & 1) > 0 ||
        ((stats.mode & 8) > 0 && stats.gid === process.getgid()) ||
        ((stats.mode & 64) > 0 && stats.uid === process.getuid()));
}
// Get the path of cmd.exe in windows
function getCmdPath() {
    var _a;
    return (_a = process.env['COMSPEC']) !== null && _a !== void 0 ? _a : `cmd.exe`;
}
exports.getCmdPath = getCmdPath;
//# sourceMappingURL=io-util.js.map

/***/ }),

/***/ 436:
/***/ (function(__unused_webpack_module, exports, __nccwpck_require__) {

"use strict";

var __createBinding = (this && this.__createBinding) || (Object.create ? (function(o, m, k, k2) {
    if (k2 === undefined) k2 = k;
    Object.defineProperty(o, k2, { enumerable: true, get: function() { return m[k]; } });
}) : (function(o, m, k, k2) {
    if (k2 === undefined) k2 = k;
    o[k2] = m[k];
}));
var __setModuleDefault = (this && this.__setModuleDefault) || (Object.create ? (function(o, v) {
    Object.defineProperty(o, "default", { enumerable: true, value: v });
}) : function(o, v) {
    o["default"] = v;
});
var __importStar = (this && this.__importStar) || function (mod) {
    if (mod && mod.__esModule) return mod;
    var result = {};
    if (mod != null) for (var k in mod) if (k !== "default" && Object.hasOwnProperty.call(mod, k)) __createBinding(result, mod, k);
    __setModuleDefault(result, mod);
    return result;
};
var __awaiter = (this && this.__awaiter) || function (thisArg, _arguments, P, generator) {
    function adopt(value) { return value instanceof P ? value : new P(function (resolve) { resolve(value); }); }
    return new (P || (P = Promise))(function (resolve, reject) {
        function fulfilled(value) { try { step(generator.next(value)); } catch (e) { reject(e); } }
        function rejected(value) { try { step(generator["throw"](value)); } catch (e) { reject(e); } }
        function step(result) { result.done ? resolve(result.value) : adopt(result.value).then(fulfilled, rejected); }
        step((generator = generator.apply(thisArg, _arguments || [])).next());
    });
};
Object.defineProperty(exports, "__esModule", ({ value: true }));
exports.findInPath = exports.which = exports.mkdirP = exports.rmRF = exports.mv = exports.cp = void 0;
const assert_1 = __nccwpck_require__(357);
const childProcess = __importStar(__nccwpck_require__(129));
const path = __importStar(__nccwpck_require__(622));
const util_1 = __nccwpck_require__(669);
const ioUtil = __importStar(__nccwpck_require__(962));
const exec = util_1.promisify(childProcess.exec);
const execFile = util_1.promisify(childProcess.execFile);
/**
 * Copies a file or folder.
 * Based off of shelljs - https://github.com/shelljs/shelljs/blob/9237f66c52e5daa40458f94f9565e18e8132f5a6/src/cp.js
 *
 * @param     source    source path
 * @param     dest      destination path
 * @param     options   optional. See CopyOptions.
 */
function cp(source, dest, options = {}) {
    return __awaiter(this, void 0, void 0, function* () {
        const { force, recursive, copySourceDirectory } = readCopyOptions(options);
        const destStat = (yield ioUtil.exists(dest)) ? yield ioUtil.stat(dest) : null;
        // Dest is an existing file, but not forcing
        if (destStat && destStat.isFile() && !force) {
            return;
        }
        // If dest is an existing directory, should copy inside.
        const newDest = destStat && destStat.isDirectory() && copySourceDirectory
            ? path.join(dest, path.basename(source))
            : dest;
        if (!(yield ioUtil.exists(source))) {
            throw new Error(`no such file or directory: ${source}`);
        }
        const sourceStat = yield ioUtil.stat(source);
        if (sourceStat.isDirectory()) {
            if (!recursive) {
                throw new Error(`Failed to copy. ${source} is a directory, but tried to copy without recursive flag.`);
            }
            else {
                yield cpDirRecursive(source, newDest, 0, force);
            }
        }
        else {
            if (path.relative(source, newDest) === '') {
                // a file cannot be copied to itself
                throw new Error(`'${newDest}' and '${source}' are the same file`);
            }
            yield copyFile(source, newDest, force);
        }
    });
}
exports.cp = cp;
/**
 * Moves a path.
 *
 * @param     source    source path
 * @param     dest      destination path
 * @param     options   optional. See MoveOptions.
 */
function mv(source, dest, options = {}) {
    return __awaiter(this, void 0, void 0, function* () {
        if (yield ioUtil.exists(dest)) {
            let destExists = true;
            if (yield ioUtil.isDirectory(dest)) {
                // If dest is directory copy src into dest
                dest = path.join(dest, path.basename(source));
                destExists = yield ioUtil.exists(dest);
            }
            if (destExists) {
                if (options.force == null || options.force) {
                    yield rmRF(dest);
                }
                else {
                    throw new Error('Destination already exists');
                }
            }
        }
        yield mkdirP(path.dirname(dest));
        yield ioUtil.rename(source, dest);
    });
}
exports.mv = mv;
/**
 * Remove a path recursively with force
 *
 * @param inputPath path to remove
 */
function rmRF(inputPath) {
    return __awaiter(this, void 0, void 0, function* () {
        if (ioUtil.IS_WINDOWS) {
            // Node doesn't provide a delete operation, only an unlink function. This means that if the file is being used by another
            // program (e.g. antivirus), it won't be deleted. To address this, we shell out the work to rd/del.
            // Check for invalid characters
            // https://docs.microsoft.com/en-us/windows/win32/fileio/naming-a-file
            if (/[*"<>|]/.test(inputPath)) {
                throw new Error('File path must not contain `*`, `"`, `<`, `>` or `|` on Windows');
            }
            try {
                const cmdPath = ioUtil.getCmdPath();
                if (yield ioUtil.isDirectory(inputPath, true)) {
                    yield exec(`${cmdPath} /s /c "rd /s /q "%inputPath%""`, {
                        env: { inputPath }
                    });
                }
                else {
                    yield exec(`${cmdPath} /s /c "del /f /a "%inputPath%""`, {
                        env: { inputPath }
                    });
                }
            }
            catch (err) {
                // if you try to delete a file that doesn't exist, desired result is achieved
                // other errors are valid
                if (err.code !== 'ENOENT')
                    throw err;
            }
            // Shelling out fails to remove a symlink folder with missing source, this unlink catches that
            try {
                yield ioUtil.unlink(inputPath);
            }
            catch (err) {
                // if you try to delete a file that doesn't exist, desired result is achieved
                // other errors are valid
                if (err.code !== 'ENOENT')
                    throw err;
            }
        }
        else {
            let isDir = false;
            try {
                isDir = yield ioUtil.isDirectory(inputPath);
            }
            catch (err) {
                // if you try to delete a file that doesn't exist, desired result is achieved
                // other errors are valid
                if (err.code !== 'ENOENT')
                    throw err;
                return;
            }
            if (isDir) {
                yield execFile(`rm`, [`-rf`, `${inputPath}`]);
            }
            else {
                yield ioUtil.unlink(inputPath);
            }
        }
    });
}
exports.rmRF = rmRF;
/**
 * Make a directory.  Creates the full path with folders in between
 * Will throw if it fails
 *
 * @param   fsPath        path to create
 * @returns Promise<void>
 */
function mkdirP(fsPath) {
    return __awaiter(this, void 0, void 0, function* () {
        assert_1.ok(fsPath, 'a path argument must be provided');
        yield ioUtil.mkdir(fsPath, { recursive: true });
    });
}
exports.mkdirP = mkdirP;
/**
 * Returns path of a tool had the tool actually been invoked.  Resolves via paths.
 * If you check and the tool does not exist, it will throw.
 *
 * @param     tool              name of the tool
 * @param     check             whether to check if tool exists
 * @returns   Promise<string>   path to tool
 */
function which(tool, check) {
    return __awaiter(this, void 0, void 0, function* () {
        if (!tool) {
            throw new Error("parameter 'tool' is required");
        }
        // recursive when check=true
        if (check) {
            const result = yield which(tool, false);
            if (!result) {
                if (ioUtil.IS_WINDOWS) {
                    throw new Error(`Unable to locate executable file: ${tool}. Please verify either the file path exists or the file can be found within a directory specified by the PATH environment variable. Also verify the file has a valid extension for an executable file.`);
                }
                else {
                    throw new Error(`Unable to locate executable file: ${tool}. Please verify either the file path exists or the file can be found within a directory specified by the PATH environment variable. Also check the file mode to verify the file is executable.`);
                }
            }
            return result;
        }
        const matches = yield findInPath(tool);
        if (matches && matches.length > 0) {
            return matches[0];
        }
        return '';
    });
}
exports.which = which;
/**
 * Returns a list of all occurrences of the given tool on the system path.
 *
 * @returns   Promise<string[]>  the paths of the tool
 */
function findInPath(tool) {
    return __awaiter(this, void 0, void 0, function* () {
        if (!tool) {
            throw new Error("parameter 'tool' is required");
        }
        // build the list of extensions to try
        const extensions = [];
        if (ioUtil.IS_WINDOWS && process.env['PATHEXT']) {
            for (const extension of process.env['PATHEXT'].split(path.delimiter)) {
                if (extension) {
                    extensions.push(extension);
                }
            }
        }
        // if it's rooted, return it if exists. otherwise return empty.
        if (ioUtil.isRooted(tool)) {
            const filePath = yield ioUtil.tryGetExecutablePath(tool, extensions);
            if (filePath) {
                return [filePath];
            }
            return [];
        }
        // if any path separators, return empty
        if (tool.includes(path.sep)) {
            return [];
        }
        // build the list of directories
        //
        // Note, technically "where" checks the current directory on Windows. From a toolkit perspective,
        // it feels like we should not do this. Checking the current directory seems like more of a use
        // case of a shell, and the which() function exposed by the toolkit should strive for consistency
        // across platforms.
        const directories = [];
        if (process.env.PATH) {
            for (const p of process.env.PATH.split(path.delimiter)) {
                if (p) {
                    directories.push(p);
                }
            }
        }
        // find all matches
        const matches = [];
        for (const directory of directories) {
            const filePath = yield ioUtil.tryGetExecutablePath(path.join(directory, tool), extensions);
            if (filePath) {
                matches.push(filePath);
            }
        }
        return matches;
    });
}
exports.findInPath = findInPath;
function readCopyOptions(options) {
    const force = options.force == null ? true : options.force;
    const recursive = Boolean(options.recursive);
    const copySourceDirectory = options.copySourceDirectory == null
        ? true
        : Boolean(options.copySourceDirectory);
    return { force, recursive, copySourceDirectory };
}
function cpDirRecursive(sourceDir, destDir, currentDepth, force) {
    return __awaiter(this, void 0, void 0, function* () {
        // Ensure there is not a run away recursive copy
        if (currentDepth >= 255)
            return;
        currentDepth++;
        yield mkdirP(destDir);
        const files = yield ioUtil.readdir(sourceDir);
        for (const fileName of files) {
            const srcFile = `${sourceDir}/${fileName}`;
            const destFile = `${destDir}/${fileName}`;
            const srcFileStat = yield ioUtil.lstat(srcFile);
            if (srcFileStat.isDirectory()) {
                // Recurse
                yield cpDirRecursive(srcFile, destFile, currentDepth, force);
            }
            else {
                yield copyFile(srcFile, destFile, force);
            }
        }
        // Change the mode for the newly created directory
        yield ioUtil.chmod(destDir, (yield ioUtil.stat(sourceDir)).mode);
    });
}
// Buffered file copy
function copyFile(srcFile, destFile, force) {
    return __awaiter(this, void 0, void 0, function* () {
        if ((yield ioUtil.lstat(srcFile)).isSymbolicLink()) {
            // unlink/re-link it
            try {
                yield ioUtil.lstat(destFile);
                yield ioUtil.unlink(destFile);
            }
            catch (e) {
                // Try to override file permission
                if (e.code === 'EPERM') {
                    yield ioUtil.chmod(destFile, '0666');
                    yield ioUtil.unlink(destFile);
                }
                // other errors = it doesn't exist, no work to do
            }
            // Copy over symlink
            const symlinkFull = yield ioUtil.readlink(srcFile);
            yield ioUtil.symlink(symlinkFull, destFile, ioUtil.IS_WINDOWS ? 'junction' : null);
        }
        else if (!(yield ioUtil.exists(destFile)) || force) {
            yield ioUtil.copyFile(srcFile, destFile);
        }
    });
}
//# sourceMappingURL=io.js.map

/***/ }),

/***/ 294:
/***/ ((module, __unused_webpack_exports, __nccwpck_require__) => {

module.exports = __nccwpck_require__(219);


/***/ }),

/***/ 219:
/***/ ((__unused_webpack_module, exports, __nccwpck_require__) => {

"use strict";


var net = __nccwpck_require__(631);
var tls = __nccwpck_require__(16);
var http = __nccwpck_require__(605);
var https = __nccwpck_require__(211);
var events = __nccwpck_require__(614);
var assert = __nccwpck_require__(357);
var util = __nccwpck_require__(669);


exports.httpOverHttp = httpOverHttp;
exports.httpsOverHttp = httpsOverHttp;
exports.httpOverHttps = httpOverHttps;
exports.httpsOverHttps = httpsOverHttps;


function httpOverHttp(options) {
  var agent = new TunnelingAgent(options);
  agent.request = http.request;
  return agent;
}

function httpsOverHttp(options) {
  var agent = new TunnelingAgent(options);
  agent.request = http.request;
  agent.createSocket = createSecureSocket;
  agent.defaultPort = 443;
  return agent;
}

function httpOverHttps(options) {
  var agent = new TunnelingAgent(options);
  agent.request = https.request;
  return agent;
}

function httpsOverHttps(options) {
  var agent = new TunnelingAgent(options);
  agent.request = https.request;
  agent.createSocket = createSecureSocket;
  agent.defaultPort = 443;
  return agent;
}


function TunnelingAgent(options) {
  var self = this;
  self.options = options || {};
  self.proxyOptions = self.options.proxy || {};
  self.maxSockets = self.options.maxSockets || http.Agent.defaultMaxSockets;
  self.requests = [];
  self.sockets = [];

  self.on('free', function onFree(socket, host, port, localAddress) {
    var options = toOptions(host, port, localAddress);
    for (var i = 0, len = self.requests.length; i < len; ++i) {
      var pending = self.requests[i];
      if (pending.host === options.host && pending.port === options.port) {
        // Detect the request to connect same origin server,
        // reuse the connection.
        self.requests.splice(i, 1);
        pending.request.onSocket(socket);
        return;
      }
    }
    socket.destroy();
    self.removeSocket(socket);
  });
}
util.inherits(TunnelingAgent, events.EventEmitter);

TunnelingAgent.prototype.addRequest = function addRequest(req, host, port, localAddress) {
  var self = this;
  var options = mergeOptions({request: req}, self.options, toOptions(host, port, localAddress));

  if (self.sockets.length >= this.maxSockets) {
    // We are over limit so we'll add it to the queue.
    self.requests.push(options);
    return;
  }

  // If we are under maxSockets create a new one.
  self.createSocket(options, function(socket) {
    socket.on('free', onFree);
    socket.on('close', onCloseOrRemove);
    socket.on('agentRemove', onCloseOrRemove);
    req.onSocket(socket);

    function onFree() {
      self.emit('free', socket, options);
    }

    function onCloseOrRemove(err) {
      self.removeSocket(socket);
      socket.removeListener('free', onFree);
      socket.removeListener('close', onCloseOrRemove);
      socket.removeListener('agentRemove', onCloseOrRemove);
    }
  });
};

TunnelingAgent.prototype.createSocket = function createSocket(options, cb) {
  var self = this;
  var placeholder = {};
  self.sockets.push(placeholder);

  var connectOptions = mergeOptions({}, self.proxyOptions, {
    method: 'CONNECT',
    path: options.host + ':' + options.port,
    agent: false,
    headers: {
      host: options.host + ':' + options.port
    }
  });
  if (options.localAddress) {
    connectOptions.localAddress = options.localAddress;
  }
  if (connectOptions.proxyAuth) {
    connectOptions.headers = connectOptions.headers || {};
    connectOptions.headers['Proxy-Authorization'] = 'Basic ' +
        new Buffer(connectOptions.proxyAuth).toString('base64');
  }

  debug('making CONNECT request');
  var connectReq = self.request(connectOptions);
  connectReq.useChunkedEncodingByDefault = false; // for v0.6
  connectReq.once('response', onResponse); // for v0.6
  connectReq.once('upgrade', onUpgrade);   // for v0.6
  connectReq.once('connect', onConnect);   // for v0.7 or later
  connectReq.once('error', onError);
  connectReq.end();

  function onResponse(res) {
    // Very hacky. This is necessary to avoid http-parser leaks.
    res.upgrade = true;
  }

  function onUpgrade(res, socket, head) {
    // Hacky.
    process.nextTick(function() {
      onConnect(res, socket, head);
    });
  }

  function onConnect(res, socket, head) {
    connectReq.removeAllListeners();
    socket.removeAllListeners();

    if (res.statusCode !== 200) {
      debug('tunneling socket could not be established, statusCode=%d',
        res.statusCode);
      socket.destroy();
      var error = new Error('tunneling socket could not be established, ' +
        'statusCode=' + res.statusCode);
      error.code = 'ECONNRESET';
      options.request.emit('error', error);
      self.removeSocket(placeholder);
      return;
    }
    if (head.length > 0) {
      debug('got illegal response body from proxy');
      socket.destroy();
      var error = new Error('got illegal response body from proxy');
      error.code = 'ECONNRESET';
      options.request.emit('error', error);
      self.removeSocket(placeholder);
      return;
    }
    debug('tunneling connection has established');
    self.sockets[self.sockets.indexOf(placeholder)] = socket;
    return cb(socket);
  }

  function onError(cause) {
    connectReq.removeAllListeners();

    debug('tunneling socket could not be established, cause=%s\n',
          cause.message, cause.stack);
    var error = new Error('tunneling socket could not be established, ' +
                          'cause=' + cause.message);
    error.code = 'ECONNRESET';
    options.request.emit('error', error);
    self.removeSocket(placeholder);
  }
};

TunnelingAgent.prototype.removeSocket = function removeSocket(socket) {
  var pos = this.sockets.indexOf(socket)
  if (pos === -1) {
    return;
  }
  this.sockets.splice(pos, 1);

  var pending = this.requests.shift();
  if (pending) {
    // If we have pending requests and a socket gets closed a new one
    // needs to be created to take over in the pool for the one that closed.
    this.createSocket(pending, function(socket) {
      pending.request.onSocket(socket);
    });
  }
};

function createSecureSocket(options, cb) {
  var self = this;
  TunnelingAgent.prototype.createSocket.call(self, options, function(socket) {
    var hostHeader = options.request.getHeader('host');
    var tlsOptions = mergeOptions({}, self.options, {
      socket: socket,
      servername: hostHeader ? hostHeader.replace(/:.*$/, '') : options.host
    });

    // 0 is dummy port for v0.6
    var secureSocket = tls.connect(0, tlsOptions);
    self.sockets[self.sockets.indexOf(socket)] = secureSocket;
    cb(secureSocket);
  });
}


function toOptions(host, port, localAddress) {
  if (typeof host === 'string') { // since v0.10
    return {
      host: host,
      port: port,
      localAddress: localAddress
    };
  }
  return host; // for v0.11 or later
}

function mergeOptions(target) {
  for (var i = 1, len = arguments.length; i < len; ++i) {
    var overrides = arguments[i];
    if (typeof overrides === 'object') {
      var keys = Object.keys(overrides);
      for (var j = 0, keyLen = keys.length; j < keyLen; ++j) {
        var k = keys[j];
        if (overrides[k] !== undefined) {
          target[k] = overrides[k];
        }
      }
    }
  }
  return target;
}


var debug;
if (process.env.NODE_DEBUG && /\btunnel\b/.test(process.env.NODE_DEBUG)) {
  debug = function() {
    var args = Array.prototype.slice.call(arguments);
    if (typeof args[0] === 'string') {
      args[0] = 'TUNNEL: ' + args[0];
    } else {
      args.unshift('TUNNEL:');
    }
    console.error.apply(console, args);
  }
} else {
  debug = function() {};
}
exports.debug = debug; // for test


/***/ }),

/***/ 840:
/***/ ((__unused_webpack_module, exports, __nccwpck_require__) => {

"use strict";


Object.defineProperty(exports, "__esModule", ({
  value: true
}));
Object.defineProperty(exports, "v1", ({
  enumerable: true,
  get: function () {
    return _v.default;
  }
}));
Object.defineProperty(exports, "v3", ({
  enumerable: true,
  get: function () {
    return _v2.default;
  }
}));
Object.defineProperty(exports, "v4", ({
  enumerable: true,
  get: function () {
    return _v3.default;
  }
}));
Object.defineProperty(exports, "v5", ({
  enumerable: true,
  get: function () {
    return _v4.default;
  }
}));
Object.defineProperty(exports, "NIL", ({
  enumerable: true,
  get: function () {
    return _nil.default;
  }
}));
Object.defineProperty(exports, "version", ({
  enumerable: true,
  get: function () {
    return _version.default;
  }
}));
Object.defineProperty(exports, "validate", ({
  enumerable: true,
  get: function () {
    return _validate.default;
  }
}));
Object.defineProperty(exports, "stringify", ({
  enumerable: true,
  get: function () {
    return _stringify.default;
  }
}));
Object.defineProperty(exports, "parse", ({
  enumerable: true,
  get: function () {
    return _parse.default;
  }
}));

var _v = _interopRequireDefault(__nccwpck_require__(628));

var _v2 = _interopRequireDefault(__nccwpck_require__(409));

var _v3 = _interopRequireDefault(__nccwpck_require__(122));

var _v4 = _interopRequireDefault(__nccwpck_require__(120));

var _nil = _interopRequireDefault(__nccwpck_require__(332));

var _version = _interopRequireDefault(__nccwpck_require__(595));

var _validate = _interopRequireDefault(__nccwpck_require__(900));

var _stringify = _interopRequireDefault(__nccwpck_require__(950));

var _parse = _interopRequireDefault(__nccwpck_require__(746));

function _interopRequireDefault(obj) { return obj && obj.__esModule ? obj : { default: obj }; }

/***/ }),

/***/ 569:
/***/ ((__unused_webpack_module, exports, __nccwpck_require__) => {

"use strict";


Object.defineProperty(exports, "__esModule", ({
  value: true
}));
exports.default = void 0;

var _crypto = _interopRequireDefault(__nccwpck_require__(417));

function _interopRequireDefault(obj) { return obj && obj.__esModule ? obj : { default: obj }; }

function md5(bytes) {
  if (Array.isArray(bytes)) {
    bytes = Buffer.from(bytes);
  } else if (typeof bytes === 'string') {
    bytes = Buffer.from(bytes, 'utf8');
  }

  return _crypto.default.createHash('md5').update(bytes).digest();
}

var _default = md5;
exports.default = _default;

/***/ }),

/***/ 332:
/***/ ((__unused_webpack_module, exports) => {

"use strict";


Object.defineProperty(exports, "__esModule", ({
  value: true
}));
exports.default = void 0;
var _default = '00000000-0000-0000-0000-000000000000';
exports.default = _default;

/***/ }),

/***/ 746:
/***/ ((__unused_webpack_module, exports, __nccwpck_require__) => {

"use strict";


Object.defineProperty(exports, "__esModule", ({
  value: true
}));
exports.default = void 0;

var _validate = _interopRequireDefault(__nccwpck_require__(900));

function _interopRequireDefault(obj) { return obj && obj.__esModule ? obj : { default: obj }; }

function parse(uuid) {
  if (!(0, _validate.default)(uuid)) {
    throw TypeError('Invalid UUID');
  }

  let v;
  const arr = new Uint8Array(16); // Parse ########-....-....-....-............

  arr[0] = (v = parseInt(uuid.slice(0, 8), 16)) >>> 24;
  arr[1] = v >>> 16 & 0xff;
  arr[2] = v >>> 8 & 0xff;
  arr[3] = v & 0xff; // Parse ........-####-....-....-............

  arr[4] = (v = parseInt(uuid.slice(9, 13), 16)) >>> 8;
  arr[5] = v & 0xff; // Parse ........-....-####-....-............

  arr[6] = (v = parseInt(uuid.slice(14, 18), 16)) >>> 8;
  arr[7] = v & 0xff; // Parse ........-....-....-####-............

  arr[8] = (v = parseInt(uuid.slice(19, 23), 16)) >>> 8;
  arr[9] = v & 0xff; // Parse ........-....-....-....-############
  // (Use "/" to avoid 32-bit truncation when bit-shifting high-order bytes)

  arr[10] = (v = parseInt(uuid.slice(24, 36), 16)) / 0x10000000000 & 0xff;
  arr[11] = v / 0x100000000 & 0xff;
  arr[12] = v >>> 24 & 0xff;
  arr[13] = v >>> 16 & 0xff;
  arr[14] = v >>> 8 & 0xff;
  arr[15] = v & 0xff;
  return arr;
}

var _default = parse;
exports.default = _default;

/***/ }),

/***/ 814:
/***/ ((__unused_webpack_module, exports) => {

"use strict";


Object.defineProperty(exports, "__esModule", ({
  value: true
}));
exports.default = void 0;
var _default = /^(?:[0-9a-f]{8}-[0-9a-f]{4}-[1-5][0-9a-f]{3}-[89ab][0-9a-f]{3}-[0-9a-f]{12}|00000000-0000-0000-0000-000000000000)$/i;
exports.default = _default;

/***/ }),

/***/ 807:
/***/ ((__unused_webpack_module, exports, __nccwpck_require__) => {

"use strict";


Object.defineProperty(exports, "__esModule", ({
  value: true
}));
exports.default = rng;

var _crypto = _interopRequireDefault(__nccwpck_require__(417));

function _interopRequireDefault(obj) { return obj && obj.__esModule ? obj : { default: obj }; }

const rnds8Pool = new Uint8Array(256); // # of random values to pre-allocate

let poolPtr = rnds8Pool.length;

function rng() {
  if (poolPtr > rnds8Pool.length - 16) {
    _crypto.default.randomFillSync(rnds8Pool);

    poolPtr = 0;
  }

  return rnds8Pool.slice(poolPtr, poolPtr += 16);
}

/***/ }),

/***/ 274:
/***/ ((__unused_webpack_module, exports, __nccwpck_require__) => {

"use strict";


Object.defineProperty(exports, "__esModule", ({
  value: true
}));
exports.default = void 0;

var _crypto = _interopRequireDefault(__nccwpck_require__(417));

function _interopRequireDefault(obj) { return obj && obj.__esModule ? obj : { default: obj }; }

function sha1(bytes) {
  if (Array.isArray(bytes)) {
    bytes = Buffer.from(bytes);
  } else if (typeof bytes === 'string') {
    bytes = Buffer.from(bytes, 'utf8');
  }

  return _crypto.default.createHash('sha1').update(bytes).digest();
}

var _default = sha1;
exports.default = _default;

/***/ }),

/***/ 950:
/***/ ((__unused_webpack_module, exports, __nccwpck_require__) => {

"use strict";


Object.defineProperty(exports, "__esModule", ({
  value: true
}));
exports.default = void 0;

var _validate = _interopRequireDefault(__nccwpck_require__(900));

function _interopRequireDefault(obj) { return obj && obj.__esModule ? obj : { default: obj }; }

/**
 * Convert array of 16 byte values to UUID string format of the form:
 * XXXXXXXX-XXXX-XXXX-XXXX-XXXXXXXXXXXX
 */
const byteToHex = [];

for (let i = 0; i < 256; ++i) {
  byteToHex.push((i + 0x100).toString(16).substr(1));
}

function stringify(arr, offset = 0) {
  // Note: Be careful editing this code!  It's been tuned for performance
  // and works in ways you may not expect. See https://github.com/uuidjs/uuid/pull/434
  const uuid = (byteToHex[arr[offset + 0]] + byteToHex[arr[offset + 1]] + byteToHex[arr[offset + 2]] + byteToHex[arr[offset + 3]] + '-' + byteToHex[arr[offset + 4]] + byteToHex[arr[offset + 5]] + '-' + byteToHex[arr[offset + 6]] + byteToHex[arr[offset + 7]] + '-' + byteToHex[arr[offset + 8]] + byteToHex[arr[offset + 9]] + '-' + byteToHex[arr[offset + 10]] + byteToHex[arr[offset + 11]] + byteToHex[arr[offset + 12]] + byteToHex[arr[offset + 13]] + byteToHex[arr[offset + 14]] + byteToHex[arr[offset + 15]]).toLowerCase(); // Consistency check for valid UUID.  If this throws, it's likely due to one
  // of the following:
  // - One or more input array values don't map to a hex octet (leading to
  // "undefined" in the uuid)
  // - Invalid input values for the RFC `version` or `variant` fields

  if (!(0, _validate.default)(uuid)) {
    throw TypeError('Stringified UUID is invalid');
  }

  return uuid;
}

var _default = stringify;
exports.default = _default;

/***/ }),

/***/ 628:
/***/ ((__unused_webpack_module, exports, __nccwpck_require__) => {

"use strict";


Object.defineProperty(exports, "__esModule", ({
  value: true
}));
exports.default = void 0;

var _rng = _interopRequireDefault(__nccwpck_require__(807));

var _stringify = _interopRequireDefault(__nccwpck_require__(950));

function _interopRequireDefault(obj) { return obj && obj.__esModule ? obj : { default: obj }; }

// **`v1()` - Generate time-based UUID**
//
// Inspired by https://github.com/LiosK/UUID.js
// and http://docs.python.org/library/uuid.html
let _nodeId;

let _clockseq; // Previous uuid creation time


let _lastMSecs = 0;
let _lastNSecs = 0; // See https://github.com/uuidjs/uuid for API details

function v1(options, buf, offset) {
  let i = buf && offset || 0;
  const b = buf || new Array(16);
  options = options || {};
  let node = options.node || _nodeId;
  let clockseq = options.clockseq !== undefined ? options.clockseq : _clockseq; // node and clockseq need to be initialized to random values if they're not
  // specified.  We do this lazily to minimize issues related to insufficient
  // system entropy.  See #189

  if (node == null || clockseq == null) {
    const seedBytes = options.random || (options.rng || _rng.default)();

    if (node == null) {
      // Per 4.5, create and 48-bit node id, (47 random bits + multicast bit = 1)
      node = _nodeId = [seedBytes[0] | 0x01, seedBytes[1], seedBytes[2], seedBytes[3], seedBytes[4], seedBytes[5]];
    }

    if (clockseq == null) {
      // Per 4.2.2, randomize (14 bit) clockseq
      clockseq = _clockseq = (seedBytes[6] << 8 | seedBytes[7]) & 0x3fff;
    }
  } // UUID timestamps are 100 nano-second units since the Gregorian epoch,
  // (1582-10-15 00:00).  JSNumbers aren't precise enough for this, so
  // time is handled internally as 'msecs' (integer milliseconds) and 'nsecs'
  // (100-nanoseconds offset from msecs) since unix epoch, 1970-01-01 00:00.


  let msecs = options.msecs !== undefined ? options.msecs : Date.now(); // Per 4.2.1.2, use count of uuid's generated during the current clock
  // cycle to simulate higher resolution clock

  let nsecs = options.nsecs !== undefined ? options.nsecs : _lastNSecs + 1; // Time since last uuid creation (in msecs)

  const dt = msecs - _lastMSecs + (nsecs - _lastNSecs) / 10000; // Per 4.2.1.2, Bump clockseq on clock regression

  if (dt < 0 && options.clockseq === undefined) {
    clockseq = clockseq + 1 & 0x3fff;
  } // Reset nsecs if clock regresses (new clockseq) or we've moved onto a new
  // time interval


  if ((dt < 0 || msecs > _lastMSecs) && options.nsecs === undefined) {
    nsecs = 0;
  } // Per 4.2.1.2 Throw error if too many uuids are requested


  if (nsecs >= 10000) {
    throw new Error("uuid.v1(): Can't create more than 10M uuids/sec");
  }

  _lastMSecs = msecs;
  _lastNSecs = nsecs;
  _clockseq = clockseq; // Per 4.1.4 - Convert from unix epoch to Gregorian epoch

  msecs += 12219292800000; // `time_low`

  const tl = ((msecs & 0xfffffff) * 10000 + nsecs) % 0x100000000;
  b[i++] = tl >>> 24 & 0xff;
  b[i++] = tl >>> 16 & 0xff;
  b[i++] = tl >>> 8 & 0xff;
  b[i++] = tl & 0xff; // `time_mid`

  const tmh = msecs / 0x100000000 * 10000 & 0xfffffff;
  b[i++] = tmh >>> 8 & 0xff;
  b[i++] = tmh & 0xff; // `time_high_and_version`

  b[i++] = tmh >>> 24 & 0xf | 0x10; // include version

  b[i++] = tmh >>> 16 & 0xff; // `clock_seq_hi_and_reserved` (Per 4.2.2 - include variant)

  b[i++] = clockseq >>> 8 | 0x80; // `clock_seq_low`

  b[i++] = clockseq & 0xff; // `node`

  for (let n = 0; n < 6; ++n) {
    b[i + n] = node[n];
  }

  return buf || (0, _stringify.default)(b);
}

var _default = v1;
exports.default = _default;

/***/ }),

/***/ 409:
/***/ ((__unused_webpack_module, exports, __nccwpck_require__) => {

"use strict";


Object.defineProperty(exports, "__esModule", ({
  value: true
}));
exports.default = void 0;

var _v = _interopRequireDefault(__nccwpck_require__(998));

var _md = _interopRequireDefault(__nccwpck_require__(569));

function _interopRequireDefault(obj) { return obj && obj.__esModule ? obj : { default: obj }; }

const v3 = (0, _v.default)('v3', 0x30, _md.default);
var _default = v3;
exports.default = _default;

/***/ }),

/***/ 998:
/***/ ((__unused_webpack_module, exports, __nccwpck_require__) => {

"use strict";


Object.defineProperty(exports, "__esModule", ({
  value: true
}));
exports.default = _default;
exports.URL = exports.DNS = void 0;

var _stringify = _interopRequireDefault(__nccwpck_require__(950));

var _parse = _interopRequireDefault(__nccwpck_require__(746));

function _interopRequireDefault(obj) { return obj && obj.__esModule ? obj : { default: obj }; }

function stringToBytes(str) {
  str = unescape(encodeURIComponent(str)); // UTF8 escape

  const bytes = [];

  for (let i = 0; i < str.length; ++i) {
    bytes.push(str.charCodeAt(i));
  }

  return bytes;
}

const DNS = '6ba7b810-9dad-11d1-80b4-00c04fd430c8';
exports.DNS = DNS;
const URL = '6ba7b811-9dad-11d1-80b4-00c04fd430c8';
exports.URL = URL;

function _default(name, version, hashfunc) {
  function generateUUID(value, namespace, buf, offset) {
    if (typeof value === 'string') {
      value = stringToBytes(value);
    }

    if (typeof namespace === 'string') {
      namespace = (0, _parse.default)(namespace);
    }

    if (namespace.length !== 16) {
      throw TypeError('Namespace must be array-like (16 iterable integer values, 0-255)');
    } // Compute hash of namespace and value, Per 4.3
    // Future: Use spread syntax when supported on all platforms, e.g. `bytes =
    // hashfunc([...namespace, ... value])`


    let bytes = new Uint8Array(16 + value.length);
    bytes.set(namespace);
    bytes.set(value, namespace.length);
    bytes = hashfunc(bytes);
    bytes[6] = bytes[6] & 0x0f | version;
    bytes[8] = bytes[8] & 0x3f | 0x80;

    if (buf) {
      offset = offset || 0;

      for (let i = 0; i < 16; ++i) {
        buf[offset + i] = bytes[i];
      }

      return buf;
    }

    return (0, _stringify.default)(bytes);
  } // Function#name is not settable on some platforms (#270)


  try {
    generateUUID.name = name; // eslint-disable-next-line no-empty
  } catch (err) {} // For CommonJS default export support


  generateUUID.DNS = DNS;
  generateUUID.URL = URL;
  return generateUUID;
}

/***/ }),

/***/ 122:
/***/ ((__unused_webpack_module, exports, __nccwpck_require__) => {

"use strict";


Object.defineProperty(exports, "__esModule", ({
  value: true
}));
exports.default = void 0;

var _rng = _interopRequireDefault(__nccwpck_require__(807));

var _stringify = _interopRequireDefault(__nccwpck_require__(950));

function _interopRequireDefault(obj) { return obj && obj.__esModule ? obj : { default: obj }; }

function v4(options, buf, offset) {
  options = options || {};

  const rnds = options.random || (options.rng || _rng.default)(); // Per 4.4, set bits for version and `clock_seq_hi_and_reserved`


  rnds[6] = rnds[6] & 0x0f | 0x40;
  rnds[8] = rnds[8] & 0x3f | 0x80; // Copy bytes to buffer, if provided

  if (buf) {
    offset = offset || 0;

    for (let i = 0; i < 16; ++i) {
      buf[offset + i] = rnds[i];
    }

    return buf;
  }

  return (0, _stringify.default)(rnds);
}

var _default = v4;
exports.default = _default;

/***/ }),

/***/ 120:
/***/ ((__unused_webpack_module, exports, __nccwpck_require__) => {

"use strict";


Object.defineProperty(exports, "__esModule", ({
  value: true
}));
exports.default = void 0;

var _v = _interopRequireDefault(__nccwpck_require__(998));

var _sha = _interopRequireDefault(__nccwpck_require__(274));

function _interopRequireDefault(obj) { return obj && obj.__esModule ? obj : { default: obj }; }

const v5 = (0, _v.default)('v5', 0x50, _sha.default);
var _default = v5;
exports.default = _default;

/***/ }),

/***/ 900:
/***/ ((__unused_webpack_module, exports, __nccwpck_require__) => {

"use strict";


Object.defineProperty(exports, "__esModule", ({
  value: true
}));
exports.default = void 0;

var _regex = _interopRequireDefault(__nccwpck_require__(814));

function _interopRequireDefault(obj) { return obj && obj.__esModule ? obj : { default: obj }; }

function validate(uuid) {
  return typeof uuid === 'string' && _regex.default.test(uuid);
}

var _default = validate;
exports.default = _default;

/***/ }),

/***/ 595:
/***/ ((__unused_webpack_module, exports, __nccwpck_require__) => {

"use strict";


Object.defineProperty(exports, "__esModule", ({
  value: true
}));
exports.default = void 0;

var _validate = _interopRequireDefault(__nccwpck_require__(900));

function _interopRequireDefault(obj) { return obj && obj.__esModule ? obj : { default: obj }; }

function version(uuid) {
  if (!(0, _validate.default)(uuid)) {
    throw TypeError('Invalid UUID');
  }

  return parseInt(uuid.substr(14, 1), 16);
}

var _default = version;
exports.default = _default;

/***/ }),

/***/ 357:
/***/ ((module) => {

"use strict";
module.exports = require("assert");

/***/ }),

/***/ 129:
/***/ ((module) => {

"use strict";
module.exports = require("child_process");

/***/ }),

/***/ 417:
/***/ ((module) => {

"use strict";
module.exports = require("crypto");

/***/ }),

/***/ 614:
/***/ ((module) => {

"use strict";
module.exports = require("events");

/***/ }),

/***/ 747:
/***/ ((module) => {

"use strict";
module.exports = require("fs");

/***/ }),

/***/ 605:
/***/ ((module) => {

"use strict";
module.exports = require("http");

/***/ }),

/***/ 211:
/***/ ((module) => {

"use strict";
module.exports = require("https");

/***/ }),

/***/ 631:
/***/ ((module) => {

"use strict";
module.exports = require("net");

/***/ }),

/***/ 87:
/***/ ((module) => {

"use strict";
module.exports = require("os");

/***/ }),

/***/ 622:
/***/ ((module) => {

"use strict";
module.exports = require("path");

/***/ }),

/***/ 304:
/***/ ((module) => {

"use strict";
module.exports = require("string_decoder");

/***/ }),

/***/ 213:
/***/ ((module) => {

"use strict";
module.exports = require("timers");

/***/ }),

/***/ 16:
/***/ ((module) => {

"use strict";
module.exports = require("tls");

/***/ }),

/***/ 669:
/***/ ((module) => {

"use strict";
module.exports = require("util");

/***/ })

/******/ 	});
/************************************************************************/
/******/ 	// The module cache
/******/ 	var __webpack_module_cache__ = {};
/******/ 	
/******/ 	// The require function
/******/ 	function __nccwpck_require__(moduleId) {
/******/ 		// Check if module is in cache
/******/ 		var cachedModule = __webpack_module_cache__[moduleId];
/******/ 		if (cachedModule !== undefined) {
/******/ 			return cachedModule.exports;
/******/ 		}
/******/ 		// Create a new module (and put it into the cache)
/******/ 		var module = __webpack_module_cache__[moduleId] = {
/******/ 			// no module.id needed
/******/ 			// no module.loaded needed
/******/ 			exports: {}
/******/ 		};
/******/ 	
/******/ 		// Execute the module function
/******/ 		var threw = true;
/******/ 		try {
/******/ 			__webpack_modules__[moduleId].call(module.exports, module, module.exports, __nccwpck_require__);
/******/ 			threw = false;
/******/ 		} finally {
/******/ 			if(threw) delete __webpack_module_cache__[moduleId];
/******/ 		}
/******/ 	
/******/ 		// Return the exports of the module
/******/ 		return module.exports;
/******/ 	}
/******/ 	
/************************************************************************/
/******/ 	/* webpack/runtime/compat */
/******/ 	
/******/ 	if (typeof __nccwpck_require__ !== 'undefined') __nccwpck_require__.ab = __dirname + "/";
/******/ 	
/************************************************************************/
/******/ 	
/******/ 	// startup
/******/ 	// Load entry module and return exports
/******/ 	// This entry module is referenced by other modules so it can't be inlined
/******/ 	var __webpack_exports__ = __nccwpck_require__(95);
/******/ 	module.exports = __webpack_exports__;
/******/ 	
/******/ })()
;<|MERGE_RESOLUTION|>--- conflicted
+++ resolved
@@ -105,12 +105,9 @@
 const core = __importStar(__nccwpck_require__(186));
 const exec_1 = __nccwpck_require__(514);
 const fs = __importStar(__nccwpck_require__(747));
-<<<<<<< HEAD
 const inputs_1 = __nccwpck_require__(180);
-=======
 const TRACEE_END_SLEEP_MS = 3000;
-const sleep = (ms) => new Promise((resolve) => setTimeout(resolve, ms));
->>>>>>> dc714c12
+const sleep = (ms) => new Promise(resolve => setTimeout(resolve, ms));
 class CommandError extends Error {
     constructor(exitCode, message) {
         super(message);
@@ -121,15 +118,11 @@
     if (!fs.existsSync('./tracee')) {
         throw new Error('Tracee Commercial was not found');
     }
-<<<<<<< HEAD
-    const traceeCommand = `./tracee ci end ${verbose ? '-v' : ''}`;
-    const result = yield (0, exec_1.getExecOutput)(traceeCommand);
-=======
     // workaround for tracee end cmd buffer tail issue: https://github.com/aquasecurity/tracee/issues/2171
     // we add a delay between the last step of the workflow and the tracee end command
     yield sleep(TRACEE_END_SLEEP_MS);
+    const traceeCommand = `./tracee ci end ${verbose ? '-v' : ''}`;
     const result = yield (0, exec_1.getExecOutput)('./tracee ci end');
->>>>>>> dc714c12
     if (result.exitCode != 0) {
         throw new CommandError(result.exitCode, result.stdout + result.stderr);
     }
