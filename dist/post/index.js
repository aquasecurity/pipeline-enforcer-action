--- conflicted
+++ resolved
@@ -42,17 +42,13 @@
 const core = __importStar(__nccwpck_require__(186));
 const exec_1 = __nccwpck_require__(514);
 const fs = __importStar(__nccwpck_require__(747));
-<<<<<<< HEAD
-const executeTraceeEnd = (verbose = false) => __awaiter(void 0, void 0, void 0, function* () {
-=======
 class CommandError extends Error {
     constructor(exitCode, message) {
         super(message);
         this.exitCode = exitCode;
     }
 }
-const executeTraceeEnd = () => __awaiter(void 0, void 0, void 0, function* () {
->>>>>>> 8a9b3a74
+const executeTraceeEnd = (verbose) => __awaiter(void 0, void 0, void 0, function* () {
     if (!fs.existsSync('./tracee')) {
         throw new Error('Tracee Commercial was not found');
     }
